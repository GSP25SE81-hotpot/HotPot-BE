﻿using Capstone.HPTY.ModelLayer.Entities;
using Capstone.HPTY.RepositoryLayer.Utils;
using Microsoft.EntityFrameworkCore;
using Microsoft.Extensions.Configuration;
using System;
using System.Collections.Generic;
using System.Linq;
using System.Linq.Expressions;
using System.Text;
using System.Threading.Tasks;

namespace Capstone.HPTY.RepositoryLayer
{
    public class HPTYContext : DbContext
    {
        public virtual DbSet<User> Users { get; set; }
        public virtual DbSet<Discount> Discounts { get; set; }
        public virtual DbSet<Feedback> Feedback { get; set; }
        public virtual DbSet<ShippingOrder> ShippingOrders { get; set; }
        public virtual DbSet<Payment> Payments { get; set; }
        public virtual DbSet<WorkShift> WorkShifts { get; set; }
        public virtual DbSet<Order> Orders { get; set; }
        public virtual DbSet<OrderDetail> OrderDetails { get; set; }
        public virtual DbSet<Customization> Customizations { get; set; }
        public virtual DbSet<CustomizationIngredient> CustomizationIngredients { get; set; }
        public virtual DbSet<Combo> Combos { get; set; }
        public virtual DbSet<ComboIngredient> ComboIngredients { get; set; }
        public virtual DbSet<Utensil> Utensils { get; set; }
        public virtual DbSet<UtensilType> UtensilTypes { get; set; }
        public virtual DbSet<Hotpot> Hotpots { get; set; }
        public virtual DbSet<HotPotInventory> HotPotInventorys { get; set; }
        public virtual DbSet<HotpotType> HotpotTypes { get; set; }
        public virtual DbSet<TurtorialVideo> TurtorialVideos { get; set; }
        public virtual DbSet<ConditionLog> ConditionLogs { get; set; }
        public virtual DbSet<Ingredient> Ingredients { get; set; }
        public virtual DbSet<IngredientType> IngredientTypes { get; set; }
        public virtual DbSet<IngredientPrice> IngredientPrices { get; set; }
        public virtual DbSet<Staff> Staffs { get; set; }
        public virtual DbSet<Manager> Managers { get; set; }
        public virtual DbSet<Customer> Customers { get; set; }
        public virtual DbSet<Role> Roles { get; set; }
        public virtual DbSet<ChatMessage> ChatMessages { get; set; }
        public virtual DbSet<ChatSession> ChatSessions { get; set; }


        public HPTYContext(DbContextOptions<HPTYContext> options) : base(options)
        {
        }

        public HPTYContext()
        {
        }

        protected override void OnConfiguring(DbContextOptionsBuilder optionsBuilder)
            => optionsBuilder.UseSqlServer(GetConnectionString());

        private string GetConnectionString()
        {
            IConfiguration configuration = new ConfigurationBuilder()
                .SetBasePath(Directory.GetCurrentDirectory())
                .AddJsonFile("appsettings.json", true, true)
                .Build();

            return configuration.GetConnectionString("DefaultConnection");
        }

        protected override void OnModelCreating(ModelBuilder modelBuilder)
        {
            base.OnModelCreating(modelBuilder);

            foreach (var entityType in modelBuilder.Model.GetEntityTypes()
                .Where(e => typeof(BaseEntity).IsAssignableFrom(e.ClrType)))
            {
                //modelBuilder.Entity(entityType.ClrType)
                //    .Property(nameof(BaseEntity.Id))
                //    .ValueGeneratedOnAdd();


                var parameter = Expression.Parameter(entityType.ClrType, "e");
                var propertyAccess = Expression.Property(parameter, "IsDelete");
                var notExpression = Expression.Not(propertyAccess);
                var lambda = Expression.Lambda(notExpression, parameter);
                modelBuilder.Entity(entityType.ClrType).HasQueryFilter(lambda);
            }

            modelBuilder.Entity<User>(entity =>
            {

                entity.HasIndex(e => e.PhoneNumber).IsUnique();

                entity.HasOne(u => u.Role)
                    .WithMany(r => r.Users)
                    .HasForeignKey(u => u.RoleID)
                    .OnDelete(DeleteBehavior.Restrict);

                entity.HasOne(u => u.Customer)
                    .WithOne(c => c.User)
                    .HasForeignKey<Customer>(c => c.UserID)
                    .OnDelete(DeleteBehavior.Restrict);

                entity.HasOne(u => u.Staff)
                    .WithOne(s => s.User)
                    .HasForeignKey<Staff>(s => s.UserID)
                    .OnDelete(DeleteBehavior.Restrict);

                entity.HasOne(u => u.Manager)
                    .WithOne(m => m.User)
                    .HasForeignKey<Manager>(m => m.UserID)
                    .OnDelete(DeleteBehavior.Restrict);
            });

            modelBuilder.Entity<Customer>(entity =>
            {
                entity.Property(c => c.LoyatyPoint)
                    .HasDefaultValue(0);
            });

            modelBuilder.Entity<Discount>(entity =>
            {
                entity.Property(d => d.Percent)
                    .HasDefaultValue(0);

                entity.Property(d => d.PointCost)
                    .HasDefaultValue(0);

                entity.HasOne(d => d.Order)
                    .WithOne(o => o.Discount)
                    .HasForeignKey<Order>(o => o.DiscountID)
                    .OnDelete(DeleteBehavior.Restrict);
            });


            modelBuilder.Entity<Payment>(entity =>
            {
                entity.Property(p => p.Type)
                    .IsRequired()
                    .HasMaxLength(50);

                entity.HasOne(p => p.Order)
                    .WithOne(o => o.Payment)
                    .HasForeignKey<Order>(o => o.PaymentID)
                    .OnDelete(DeleteBehavior.Restrict);
            });

            modelBuilder.Entity<ShippingOrder>(entity =>
            {
                entity.HasOne(so => so.Order)
                    .WithOne(o => o.ShippingOrder)
                    .HasForeignKey<ShippingOrder>(so => so.OrderID)
                    .OnDelete(DeleteBehavior.Restrict);

                entity.HasOne(so => so.Staff)
                    .WithMany(s => s.ShippingOrders)
                    .HasForeignKey(so => so.StaffID)
                    .OnDelete(DeleteBehavior.Restrict);
            });



            modelBuilder.Entity<WorkShift>()
                .Property(e => e.Status)
                .IsRequired()
                .HasConversion<int>();

            modelBuilder.Entity<Order>()
                .Property(o => o.TotalPrice)
                .HasColumnType("decimal(18,2)");

            //modelBuilder.Entity<OrderDetail>(entity =>
            //{
            //    entity.HasKey(e => e.OrderDetailId);

            //    // Order relationship
            //    entity.HasOne(od => od.Order)
            //        .WithMany(o => o.OrderDetails)
            //        .HasForeignKey(od => od.OrderID)
            //        .OnDelete(DeleteBehavior.Restrict);

            //    // Create indexes
            //    entity.HasIndex(e => e.OrderID);
            //    entity.HasIndex(e => new { e.ItemType, e.ItemID });
            //});


            modelBuilder.Entity<Feedback>()
                .HasOne(f => f.Order)
                .WithOne(o => o.Feedback)
                .HasForeignKey<Feedback>(f => f.OrderID)
                .OnDelete(DeleteBehavior.Restrict);


            modelBuilder.Entity<Customization>()
                .Property(c => c.TotalPrice)
                .HasColumnType("decimal(18,2)");

            modelBuilder.Entity<Combo>()
                .Property(c => c.TotalPrice)
                .HasColumnType("decimal(18,2)");

            modelBuilder.Entity<ComboIngredient>(entity =>
            {
                entity.HasKey(e => e.ComboIngredientId);

                // Many-to-Many: Combo <-> Ingredient
                entity.HasOne(ci => ci.Combo)
                    .WithMany(c => c.ComboIngredients)
                    .HasForeignKey(ci => ci.ComboID)
                    .OnDelete(DeleteBehavior.Restrict);

                entity.HasOne(ci => ci.Ingredient)
                    .WithMany(i => i.ComboIngredients)
                    .HasForeignKey(ci => ci.IngredientID)
                    .OnDelete(DeleteBehavior.Restrict);

                entity.HasIndex(ci => new { ci.ComboID, ci.IngredientID });
            });

            modelBuilder.Entity<CustomizationIngredient>(entity =>
            {
                entity.HasKey(e => e.CustomizationIngredientId);

                // Many-to-Many: Customization <-> Ingredient
                entity.HasOne(ci => ci.Customization)
                    .WithMany(c => c.CustomizationIngredients)
                    .HasForeignKey(ci => ci.CustomizationID)
                    .OnDelete(DeleteBehavior.Restrict);

                entity.HasOne(ci => ci.Ingredient)
                    .WithMany(i => i.CustomizationIngredients)
                    .HasForeignKey(ci => ci.IngredientID)
                    .OnDelete(DeleteBehavior.Restrict);

                entity.HasIndex(ci => new { ci.CustomizationID, ci.IngredientID });
            });

            // Combo Configuration
            modelBuilder.Entity<Combo>(entity =>
            {
                entity.ToTable("Combos");

                entity.Property(e => e.HotpotBrothID)
                    .HasColumnName("HotpotBrothID");

                entity.HasOne(e => e.HotpotBroth)
                    .WithMany()
                    .HasForeignKey(e => e.HotpotBrothID)
                    .OnDelete(DeleteBehavior.Restrict);
            });

            // Customization Configuration
            modelBuilder.Entity<Customization>(entity =>
            {
                entity.ToTable("Customizations");

                entity.Property(e => e.HotpotBrothID)
                    .HasColumnName("HotpotBrothID");

                entity.HasOne(e => e.HotpotBroth)
                    .WithMany()
                    .HasForeignKey(e => e.HotpotBrothID)
                    .OnDelete(DeleteBehavior.Restrict);
            });


            modelBuilder.Entity<Utensil>()
                .Property(u => u.Price)
                .HasColumnType("decimal(18,2)");

            modelBuilder.Entity<Hotpot>()
                .Property(h => h.Price)
                .HasColumnType("decimal(18,2)");

            modelBuilder.Entity<Utensil>()
                .HasOne(u => u.UtensilType)
                .WithMany(ut => ut.Utensils)
                .HasForeignKey(u => u.UtensilTypeID)
                .OnDelete(DeleteBehavior.Restrict);

            modelBuilder.Entity<Hotpot>()
                .HasOne(h => h.HotpotType)
                .WithMany(ht => ht.Hotpot)
                .HasForeignKey(h => h.HotpotTypeID)
                .OnDelete(DeleteBehavior.Restrict);

            modelBuilder.Entity<IngredientPrice>()
                .Property(ip => ip.Price)
                .HasColumnType("decimal(18,2)");

            modelBuilder.Entity<Ingredient>()
                .HasOne(i => i.IngredientType)
                .WithMany(it => it.Ingredients)
                .HasForeignKey(i => i.IngredientTypeID)
                .OnDelete(DeleteBehavior.Restrict);


            modelBuilder.Entity<ConditionLog>(entity =>
            {
                entity.HasKey(e => e.ConditionLogId);

                entity.Property(e => e.Name)
                    .IsRequired()
                    .HasMaxLength(100);

                entity.Property(e => e.Description)
                    .HasMaxLength(1000);


                entity.Property(e => e.Status)
                    .IsRequired()
                    .HasConversion<int>();

                entity.Property(e => e.ScheduleType)
                    .IsRequired()
                    .HasConversion<int>();
            });

            modelBuilder.Entity<TurtorialVideo>()
                .HasMany(tv => tv.Hotpot)
                .WithOne(h => h.TurtorialVideo)
                .HasForeignKey(h => h.TurtorialVideoID)
                .OnDelete(DeleteBehavior.Restrict);


            modelBuilder.Entity<HotPotInventory>()
                .HasIndex(hi => hi.SeriesNumber)
                .IsUnique();

            modelBuilder.Entity<ChatSession>(entity =>
            {
                // Primary key
                entity.HasKey(e => e.ChatSessionId);

                // Relationship with Customer (required)
                entity.HasOne(e => e.Customer)
                    .WithMany() // Assuming Customer doesn't have a navigation property back to ChatSession
                    .HasForeignKey(e => e.CustomerId)
                    .IsRequired()
                    .OnDelete(DeleteBehavior.Restrict); // Prevent cascade delete

                // Relationship with Manager (optional)
                entity.HasOne(e => e.Manager)
                    .WithMany() // Assuming Manager doesn't have a navigation property back to ChatSession
                    .HasForeignKey(e => e.ManagerId)
                    .IsRequired(false) // Optional relationship
                    .OnDelete(DeleteBehavior.Restrict); // Prevent cascade delete

                // Configure properties
                entity.Property(e => e.Topic)
                    .HasMaxLength(500);

                entity.Property(e => e.IsActive)
                    .IsRequired();
            });

            // Configure ChatMessage entity
            modelBuilder.Entity<ChatMessage>(entity =>
            {
                // Primary key
                entity.HasKey(e => e.ChatMessageId);

                // Relationship with User as Sender
                entity.HasOne(e => e.SenderUser)
                    .WithMany() // Assuming User doesn't have a navigation property back to sent messages
                    .HasForeignKey(e => e.SenderUserId)
                    .IsRequired()
                    .OnDelete(DeleteBehavior.Restrict); // Prevent cascade delete

                // Relationship with User as Receiver
                entity.HasOne(e => e.ReceiverUser)
                    .WithMany() // Assuming User doesn't have a navigation property back to received messages
                    .HasForeignKey(e => e.ReceiverUserId)
                    .IsRequired()
                    .OnDelete(DeleteBehavior.Restrict); // Prevent cascade delete

                // Configure properties
                entity.Property(e => e.Message)
                    .IsRequired()
                    .HasMaxLength(2000);

                entity.Property(e => e.IsRead)
                    .IsRequired();
            });

            if (modelBuilder.Model.FindEntityType(typeof(ChatMessage))
                .FindProperty("SessionId") != null)
            {
                modelBuilder.Entity<ChatSession>()
                    .HasMany(e => e.Messages)
                    .WithOne() // Assuming ChatMessage doesn't have a navigation property back to ChatSession
                    .HasForeignKey("SessionId")
                    .IsRequired(false) // Optional relationship
                    .OnDelete(DeleteBehavior.Cascade); // Messages are deleted when session is deleted
            }

            modelBuilder.Entity<Role>().HasData(
                new Role { RoleId = 1, Name = "Admin" },
                new Role { RoleId = 2, Name = "Manager" },
                new Role { RoleId = 3, Name = "Staff" },
                new Role { RoleId = 4, Name = "Customer" }
            );

            modelBuilder.Entity<User>().HasData(
<<<<<<< HEAD
                new User { UserId = 1, Name = "Admin", Email = "Admin@gmail.com", Password = PasswordTools.HashPassword("123456"), RoleID = 1 },
                new User { UserId = 2, Name = "Manager", Email = "Manager1@gmail.com", Password = PasswordTools.HashPassword("123456"), RoleID = 2 },
                new User { UserId = 3, Name = "Manager", Email = "Manager2@gmail.com", Password = PasswordTools.HashPassword("123456"), RoleID = 2 },
                new User { UserId = 4, Name = "Staff", Email = "Staff1@gmail.com", Password = PasswordTools.HashPassword("123456"), RoleID = 3 },
                new User { UserId = 5, Name = "Staff", Email = "Staff2@gmail.com", Password = PasswordTools.HashPassword("123456"), RoleID = 3 },
                new User { UserId = 6, Name = "Staff", Email = "Staff3@gmail.com", Password = PasswordTools.HashPassword("123456"), RoleID = 3 },
                new User { UserId = 7, Name = "Staff", Email = "Staff4@gmail.com", Password = PasswordTools.HashPassword("123456"), RoleID = 3 }
            );
            modelBuilder.Entity<Manager>().HasData(
                new Manager { ManagerId = 1, UserID = 2 },
                new Manager { ManagerId = 2, UserID = 3 }
            );
=======
                new User {UserId=-1, Name = "Admin", Email = "Admin@gmail.com", Password = PasswordTools.HashPassword("123456"), RoleID = 1 },
                new User { UserId = -2, Name = "Manager", Email = "Manager1@gmail.com", Password = PasswordTools.HashPassword("123456"), RoleID = 2 },
                new User { UserId = -3, Name = "Manager", Email = "Manager2@gmail.com", Password = PasswordTools.HashPassword("123456"), RoleID = 2 },
                new User {UserId = -4, Name = "Staff", Email = "Staff1@gmail.com", Password = PasswordTools.HashPassword("123456"), RoleID = 3 },
                new User {UserId = -5, Name = "Staff", Email = "Staff2@gmail.com", Password = PasswordTools.HashPassword("123456"), RoleID = 3 },
                new User {UserId = -6, Name = "Staff", Email = "Staff3@gmail.com", Password = PasswordTools.HashPassword("123456"), RoleID = 3 },
                new User {UserId = -7, Name = "Staff", Email = "Staff4@gmail.com", Password = PasswordTools.HashPassword("123456"), RoleID = 3 }
>>>>>>> 66479188

            modelBuilder.Entity<Staff>().HasData(
                new Staff { StaffId = 1, UserID = 4 },
                new Staff { StaffId = 2, UserID = 5 },
                new Staff { StaffId = 3, UserID = 6 },
                new Staff { StaffId = 4, UserID = 7 }
            );

            modelBuilder.Entity<HotpotType>().HasData(
                new HotpotType { HotpotTypeId = 1, Name = "Traditional" },
                new HotpotType { HotpotTypeId = 2, Name = "Electric" },
                new HotpotType { HotpotTypeId = 3, Name = "Portable" },
                new HotpotType { HotpotTypeId = 4, Name = "Multi-compartment" },
                new HotpotType { HotpotTypeId = 5, Name = "Ceramic" }
            );
            modelBuilder.Entity<UtensilType>().HasData(
                new UtensilType { UtensilTypeId = 1, Name = "Chopsticks", CreatedAt = DateTime.Now, IsDelete = false },
                new UtensilType { UtensilTypeId = 2, Name = "Ladles", CreatedAt = DateTime.Now, IsDelete = false },
                new UtensilType { UtensilTypeId = 3, Name = "Strainers", CreatedAt = DateTime.Now, IsDelete = false },
                new UtensilType { UtensilTypeId = 4, Name = "Bowls", CreatedAt = DateTime.Now, IsDelete = false },
                new UtensilType { UtensilTypeId = 5, Name = "Plates", CreatedAt = DateTime.Now, IsDelete = false }
            );

            // Seed TurtorialVideos
            modelBuilder.Entity<TurtorialVideo>().HasData(
                new TurtorialVideo
                {
                    TurtorialVideoId = 1,
                    Name = "How to Use Traditional Hotpot",
                    Description = "A comprehensive guide to setting up and using a traditional hotpot.",
                    VideoURL = "https://www.youtube.com/watch?v=traditional-hotpot-guide",
                    CreatedAt = DateTime.Now,
                    IsDelete = false
                },
                new TurtorialVideo
                {
                    TurtorialVideoId = 2,
                    Name = "Electric Hotpot Setup Guide",
                    Description = "Learn how to safely set up and use your electric hotpot.",
                    VideoURL = "https://www.youtube.com/watch?v=electric-hotpot-setup",
                    CreatedAt = DateTime.Now,
                    IsDelete = false
                },
                new TurtorialVideo
                {
                    TurtorialVideoId = 3,
                    Name = "Portable Hotpot on the Go",
                    Description = "Tips and tricks for using your portable hotpot anywhere.",
                    VideoURL = "https://www.youtube.com/watch?v=portable-hotpot-guide",
                    CreatedAt = DateTime.Now,
                    IsDelete = false
                },
                new TurtorialVideo
                {
                    TurtorialVideoId = 4,
                    Name = "Multi-compartment Hotpot Mastery",
                    Description = "How to effectively use all compartments in your multi-section hotpot.",
                    VideoURL = "https://www.youtube.com/watch?v=multi-compartment-guide",
                    CreatedAt = DateTime.Now,
                    IsDelete = false
                },
                new TurtorialVideo
                {
                    TurtorialVideoId = 5,
                    Name = "Ceramic Hotpot Care Guide",
                    Description = "Learn how to properly care for and maintain your ceramic hotpot.",
                    VideoURL = "https://www.youtube.com/watch?v=ceramic-hotpot-care",
                    CreatedAt = DateTime.Now,
                    IsDelete = false
                }
            );

            // Seed Hotpots
            modelBuilder.Entity<Hotpot>().HasData(
                new Hotpot
                {
                    HotpotId = 1,
                    Name = "Classic Copper Hotpot",
                    Material = "Copper",
                    Size = 4,
                    Description = "Traditional copper hotpot with charcoal heating.",
                    ImageURL = "https://example.com/images/classic-copper-hotpot.jpg",
                    Price = 89.99m,
                    Status = true,
                    Quantity = 25,
                    HotpotTypeID = 1,
                    TurtorialVideoID = 1,
                    CreatedAt = DateTime.Now,
                    IsDelete = false
                },
                new Hotpot
                {
                    HotpotId = 2,
                    Name = "Modern Electric Hotpot",
                    Material = "Stainless Steel",
                    Size = 6,
                    Description = "Electric hotpot with temperature control and non-stick coating.",
                    ImageURL = "https://example.com/images/modern-electric-hotpot.jpg",
                    Price = 129.99m,
                    Status = true,
                    Quantity = 30,
                    HotpotTypeID = 2,
                    TurtorialVideoID = 2,
                    CreatedAt = DateTime.Now,
                    IsDelete = false
                },
                new Hotpot
                {
                    HotpotId = 3,
                    Name = "Mini Portable Hotpot",
                    Material = "Aluminum",
                    Size = 2,
                    Description = "Compact portable hotpot perfect for travel or small gatherings.",
                    ImageURL = "https://example.com/images/mini-portable-hotpot.jpg",
                    Price = 59.99m,
                    Status = true,
                    Quantity = 40,
                    HotpotTypeID = 3,
                    TurtorialVideoID = 3,
                    CreatedAt = DateTime.Now,
                    IsDelete = false
                },
                new Hotpot
                {
                    HotpotId = 4,
                    Name = "Dual Section Hotpot",
                    Material = "Stainless Steel",
                    Size = 6,
                    Description = "Multi-compartment hotpot for different broths in one pot.",
                    ImageURL = "https://example.com/images/dual-section-hotpot.jpg",
                    Price = 149.99m,
                    Status = true,
                    Quantity = 20,
                    HotpotTypeID = 4,
                    TurtorialVideoID = 4,
                    CreatedAt = DateTime.Now,
                    IsDelete = false
                },
                new Hotpot
                {
                    HotpotId = 5,
                    Name = "Traditional Ceramic Hotpot",
                    Material = "Ceramic",
                    Size = 4,
                    Description = "Authentic ceramic hotpot that retains heat exceptionally well.",
                    ImageURL = "https://example.com/images/traditional-ceramic-hotpot.jpg",
                    Price = 79.99m,
                    Status = true,
                    Quantity = 15,
                    HotpotTypeID = 5,
                    TurtorialVideoID = 5,
                    CreatedAt = DateTime.Now,
                    IsDelete = false
                }
            );

            // Seed Utensils
            modelBuilder.Entity<Utensil>().HasData(
                new Utensil
                {
                    UtensilId = 1,
                    Name = "Bamboo Chopsticks Set",
                    Material = "Bamboo",
                    Description = "Set of 5 pairs of traditional bamboo chopsticks.",
                    ImageURL = "https://example.com/images/bamboo-chopsticks.jpg",
                    Price = 12.99m,
                    Status = true,
                    Quantity = 100,
                    UtensilTypeID = 1,
                    CreatedAt = DateTime.Now,
                    IsDelete = false
                },
                new Utensil
                {
                    UtensilId = 2,
                    Name = "Stainless Steel Hotpot Ladle",
                    Material = "Stainless Steel",
                    Description = "Durable stainless steel ladle for serving hotpot broth.",
                    ImageURL = "https://example.com/images/steel-ladle.jpg",
                    Price = 9.99m,
                    Status = true,
                    Quantity = 75,
                    UtensilTypeID = 2,
                    CreatedAt = DateTime.Now,
                    IsDelete = false
                },
                new Utensil
                {
                    UtensilId = 3,
                    Name = "Wire Mesh Strainer",
                    Material = "Stainless Steel",
                    Description = "Fine mesh strainer for retrieving food from the hotpot.",
                    ImageURL = "https://example.com/images/mesh-strainer.jpg",
                    Price = 7.99m,
                    Status = true,
                    Quantity = 80,
                    UtensilTypeID = 3,
                    CreatedAt = DateTime.Now,
                    IsDelete = false
                },
                new Utensil
                {
                    UtensilId = 4,
                    Name = "Ceramic Serving Bowl Set",
                    Material = "Ceramic",
                    Description = "Set of 4 ceramic bowls for individual servings.",
                    ImageURL = "https://example.com/images/ceramic-bowls.jpg",
                    Price = 19.99m,
                    Status = true,
                    Quantity = 50,
                    UtensilTypeID = 4,
                    CreatedAt = DateTime.Now,
                    IsDelete = false
                },
                new Utensil
                {
                    UtensilId = 5,
                    Name = "Melamine Plates",
                    Material = "Melamine",
                    Description = "Set of 6 durable melamine plates for hotpot dining.",
                    ImageURL = "https://example.com/images/melamine-plates.jpg",
                    Price = 24.99m,
                    Status = true,
                    Quantity = 60,
                    UtensilTypeID = 5,
                    CreatedAt = DateTime.Now,
                    IsDelete = false
                }
            );

            // Seed HotPotInventory
            modelBuilder.Entity<HotPotInventory>().HasData(
                new HotPotInventory
                {
                    HotPotInventoryId = 1,
                    SeriesNumber = "CP-2023-0001",
                    HotpotId = 1,
                    CreatedAt = DateTime.Now,
                    IsDelete = false
                },
                new HotPotInventory
                {
                    HotPotInventoryId = 2,
                    SeriesNumber = "CP-2023-0002",
                    HotpotId = 1,
                    CreatedAt = DateTime.Now,
                    IsDelete = false
                },
                new HotPotInventory
                {
                    HotPotInventoryId = 3,
                    SeriesNumber = "EL-2023-0001",
                    HotpotId = 2,
                    CreatedAt = DateTime.Now,
                    IsDelete = false
                },
                new HotPotInventory
                {
                    HotPotInventoryId = 4,
                    SeriesNumber = "EL-2023-0002",
                    HotpotId = 2,
                    CreatedAt = DateTime.Now,
                    IsDelete = false
                },
                new HotPotInventory
                {
                    HotPotInventoryId = 5,
                    SeriesNumber = "PT-2023-0001",
                    HotpotId = 3,
                    CreatedAt = DateTime.Now,
                    IsDelete = false
                },
                new HotPotInventory
                {
                    HotPotInventoryId = 6,
                    SeriesNumber = "MC-2023-0001",
                    HotpotId = 4,
                    CreatedAt = DateTime.Now,
                    IsDelete = false
                },
                new HotPotInventory
                {
                    HotPotInventoryId = 7,
                    SeriesNumber = "CR-2023-0001",
                    HotpotId = 5,
                    CreatedAt = DateTime.Now,
                    IsDelete = false
                }
            );

            // Seed IngredientTypes
            modelBuilder.Entity<IngredientType>().HasData(
                new IngredientType
                {
                    IngredientTypeId = 1,
                    Name = "Meat",
                    CreatedAt = DateTime.Now,
                    IsDelete = false
                },
                new IngredientType
                {
                    IngredientTypeId = 2,
                    Name = "Seafood",
                    CreatedAt = DateTime.Now,
                    IsDelete = false
                },
                new IngredientType
                {
                    IngredientTypeId = 3,
                    Name = "Vegetables",
                    CreatedAt = DateTime.Now,
                    IsDelete = false
                },
                new IngredientType
                {
                    IngredientTypeId = 4,
                    Name = "Noodles",
                    CreatedAt = DateTime.Now,
                    IsDelete = false
                },
                new IngredientType
                {
                    IngredientTypeId = 5,
                    Name = "Tofu",
                    CreatedAt = DateTime.Now,
                    IsDelete = false
                },
                new IngredientType
                {
                    IngredientTypeId = 6,
                    Name = "Mushrooms",
                    CreatedAt = DateTime.Now,
                    IsDelete = false
                },
                new IngredientType
                {
                    IngredientTypeId = 7,
                    Name = "Broths",
                    CreatedAt = DateTime.Now,
                    IsDelete = false
                },
                new IngredientType
                {
                    IngredientTypeId = 8,
                    Name = "Sauces",
                    CreatedAt = DateTime.Now,
                    IsDelete = false
                }
            );

            // Seed Ingredients
            modelBuilder.Entity<Ingredient>().HasData(
                // Meats
                new Ingredient
                {
                    IngredientId = 1,
                    Name = "Sliced Beef",
                    Description = "Thinly sliced premium beef perfect for hotpot.",
                    ImageURL = "https://example.com/images/sliced-beef.jpg",
                    MinStockLevel = 20,
                    Quantity = 100,
                    IngredientTypeID = 1,
                    CreatedAt = DateTime.Now,
                    IsDelete = false
                },
                new Ingredient
                {
                    IngredientId = 2,
                    Name = "Lamb Slices",
                    Description = "Tender sliced lamb meat, perfect for quick cooking.",
                    ImageURL = "https://example.com/images/lamb-slices.jpg",
                    MinStockLevel = 15,
                    Quantity = 80,
                    IngredientTypeID = 1,
                    CreatedAt = DateTime.Now,
                    IsDelete = false
                },
                new Ingredient
                {
                    IngredientId = 3,
                    Name = "Pork Belly",
                    Description = "Thinly sliced pork belly with perfect fat-to-meat ratio.",
                    ImageURL = "https://example.com/images/pork-belly.jpg",
                    MinStockLevel = 15,
                    Quantity = 75,
                    IngredientTypeID = 1,
                    CreatedAt = DateTime.Now,
                    IsDelete = false
                },

                // Seafood
                new Ingredient
                {
                    IngredientId = 4,
                    Name = "Shrimp",
                    Description = "Fresh, peeled and deveined shrimp.",
                    ImageURL = "https://example.com/images/shrimp.jpg",
                    MinStockLevel = 20,
                    Quantity = 90,
                    IngredientTypeID = 2,
                    CreatedAt = DateTime.Now,
                    IsDelete = false
                },
                new Ingredient
                {
                    IngredientId = 5,
                    Name = "Fish Balls",
                    Description = "Bouncy fish balls made from fresh fish paste.",
                    ImageURL = "https://example.com/images/fish-balls.jpg",
                    MinStockLevel = 30,
                    Quantity = 120,
                    IngredientTypeID = 2,
                    CreatedAt = DateTime.Now,
                    IsDelete = false
                },
                new Ingredient
                {
                    IngredientId = 6,
                    Name = "Squid",
                    Description = "Fresh squid sliced into rings.",
                    ImageURL = "https://example.com/images/squid.jpg",
                    MinStockLevel = 15,
                    Quantity = 60,
                    IngredientTypeID = 2,
                    CreatedAt = DateTime.Now,
                    IsDelete = false
                },

                // Vegetables
                new Ingredient
                {
                    IngredientId = 7,
                    Name = "Napa Cabbage",
                    Description = "Crisp, leafy vegetable perfect for hotpot.",
                    ImageURL = "https://example.com/images/napa-cabbage.jpg",
                    MinStockLevel = 25,
                    Quantity = 100,
                    IngredientTypeID = 3,
                    CreatedAt = DateTime.Now,
                    IsDelete = false
                },
                new Ingredient
                {
                    IngredientId = 8,
                    Name = "Spinach",
                    Description = "Fresh spinach leaves, washed and ready to cook.",
                    ImageURL = "https://example.com/images/spinach.jpg",
                    MinStockLevel = 20,
                    Quantity = 80,
                    IngredientTypeID = 3,
                    CreatedAt = DateTime.Now,
                    IsDelete = false
                },
                new Ingredient
                {
                    IngredientId = 9,
                    Name = "Corn",
                    Description = "Sweet corn cut into bite-sized pieces.",
                    ImageURL = "https://example.com/images/corn.jpg",
                    MinStockLevel = 15,
                    Quantity = 70,
                    IngredientTypeID = 3,
                    CreatedAt = DateTime.Now,
                    IsDelete = false
                },

                // Noodles
                new Ingredient
                {
                    IngredientId = 10,
                    Name = "Udon Noodles",
                    Description = "Thick, chewy Japanese wheat noodles.",
                    ImageURL = "https://example.com/images/udon-noodles.jpg",
                    MinStockLevel = 20,
                    Quantity = 80,
                    IngredientTypeID = 4,
                    CreatedAt = DateTime.Now,
                    IsDelete = false
                },
                new Ingredient
                {
                    IngredientId = 11,
                    Name = "Glass Noodles",
                    Description = "Transparent noodles made from mung bean starch.",
                    ImageURL = "https://example.com/images/glass-noodles.jpg",
                    MinStockLevel = 20,
                    Quantity = 85,
                    IngredientTypeID = 4,
                    CreatedAt = DateTime.Now,
                    IsDelete = false
                },
                new Ingredient
                {
                    IngredientId = 12,
                    Name = "Ramen Noodles",
                    Description = "Curly wheat noodles perfect for hotpot.",
                    ImageURL = "https://example.com/images/ramen-noodles.jpg",
                    MinStockLevel = 25,
                    Quantity = 90,
                    IngredientTypeID = 4,
                    CreatedAt = DateTime.Now,
                    IsDelete = false
                },

                // Tofu
                new Ingredient
                {
                    IngredientId = 13,
                    Name = "Firm Tofu",
                    Description = "Firm tofu cubes that hold their shape in hotpot.",
                    ImageURL = "https://example.com/images/firm-tofu.jpg",
                    MinStockLevel = 15,
                    Quantity = 60,
                    IngredientTypeID = 5,
                    CreatedAt = DateTime.Now,
                    IsDelete = false
                },
                new Ingredient
                {
                    IngredientId = 14,
                    Name = "Tofu Puffs",
                    Description = "Deep-fried tofu puffs that absorb broth flavors.",
                    ImageURL = "https://example.com/images/tofu-puffs.jpg",
                    MinStockLevel = 15,
                    Quantity = 65,
                    IngredientTypeID = 5,
                    CreatedAt = DateTime.Now,
                    IsDelete = false
                },

                // Mushrooms
                new Ingredient
                {
                    IngredientId = 15,
                    Name = "Shiitake Mushrooms",
                    Description = "Flavorful shiitake mushrooms, fresh or dried.",
                    ImageURL = "https://example.com/images/shiitake.jpg",
                    MinStockLevel = 15,
                    Quantity = 70,
                    IngredientTypeID = 6,
                    CreatedAt = DateTime.Now,
                    IsDelete = false
                },
                new Ingredient
                {
                    IngredientId = 16,
                    Name = "Enoki Mushrooms",
                    Description = "Delicate, long-stemmed enoki mushrooms.",
                    ImageURL = "https://example.com/images/enoki.jpg",
                    MinStockLevel = 15,
                    Quantity = 65,
                    IngredientTypeID = 6,
                    CreatedAt = DateTime.Now,
                    IsDelete = false
                },

                // Broths
                new Ingredient
                {
                    IngredientId = 17,
                    Name = "Spicy Sichuan Broth",
                    Description = "Traditional spicy broth with Sichuan peppercorns and chili oil.",
                    ImageURL = "https://example.com/images/sichuan-broth.jpg",
                    MinStockLevel = 10,
                    Quantity = 50,
                    IngredientTypeID = 7,
                    CreatedAt = DateTime.Now,
                    IsDelete = false
                },
                new Ingredient
                {
                    IngredientId = 18,
                    Name = "Tomato Broth",
                    Description = "Tangy tomato-based broth, slightly sweet and sour.",
                    ImageURL = "https://example.com/images/tomato-broth.jpg",
                    MinStockLevel = 10,
                    Quantity = 45,
                    IngredientTypeID = 7,
                    CreatedAt = DateTime.Now,
                    IsDelete = false
                },
                new Ingredient
                {
                    IngredientId = 19,
                    Name = "Mushroom Broth",
                    Description = "Rich umami broth made from various mushrooms.",
                    ImageURL = "https://example.com/images/mushroom-broth.jpg",
                    MinStockLevel = 10,
                    Quantity = 40,
                    IngredientTypeID = 7,
                    CreatedAt = DateTime.Now,
                    IsDelete = false
                },
                new Ingredient
                {
                    IngredientId = 20,
                    Name = "Clear Bone Broth",
                    Description = "Light, clear broth made from simmering bones for hours.",
                    ImageURL = "https://example.com/images/bone-broth.jpg",
                    MinStockLevel = 10,
                    Quantity = 55,
                    IngredientTypeID = 7,
                    CreatedAt = DateTime.Now,
                    IsDelete = false
                },

                // Sauces
                new Ingredient
                {
                    IngredientId = 21,
                    Name = "Sesame Sauce",
                    Description = "Creamy sauce made from ground sesame seeds.",
                    ImageURL = "https://example.com/images/sesame-sauce.jpg",
                    MinStockLevel = 10,
                    Quantity = 40,
                    IngredientTypeID = 8,
                    CreatedAt = DateTime.Now,
                    IsDelete = false
                },
                new Ingredient
                {
                    IngredientId = 22,
                    Name = "Garlic Soy Sauce",
                    Description = "Soy sauce infused with fresh minced garlic.",
                    ImageURL = "https://example.com/images/garlic-soy.jpg",
                    MinStockLevel = 10,
                    Quantity = 45,
                    IngredientTypeID = 8,
                    CreatedAt = DateTime.Now,
                    IsDelete = false
                },
                new Ingredient
                {
                    IngredientId = 23,
                    Name = "Chili Oil",
                    Description = "Spicy oil made from infusing oil with chili peppers.",
                    ImageURL = "https://example.com/images/chili-oil.jpg",
                    MinStockLevel = 10,
                    Quantity = 50,
                    IngredientTypeID = 8,
                    CreatedAt = DateTime.Now,
                    IsDelete = false
                },
                new Ingredient
                {
                    IngredientId = 24,
                    Name = "Shacha Sauce",
                    Description = "Umami-rich sauce made from soybean oil, garlic, shallots, and dried seafood.",
                    ImageURL = "https://example.com/images/shacha-sauce.jpg",
                    MinStockLevel = 10,
                    Quantity = 35,
                    IngredientTypeID = 8,
                    CreatedAt = DateTime.Now,
                    IsDelete = false
                }
            );

            // Seed IngredientPrices
            modelBuilder.Entity<IngredientPrice>().HasData(
                // Meat prices
                new IngredientPrice
                {
                    IngredientPriceId = 1,
                    Price = 12.99m,
                    EffectiveDate = DateTime.Now.AddDays(-30),
                    IngredientID = 1,
                    CreatedAt = DateTime.Now.AddDays(-30),
                    IsDelete = false
                },
                new IngredientPrice
                {
                    IngredientPriceId = 2,
                    Price = 13.99m,
                    EffectiveDate = DateTime.Now,
                    IngredientID = 1,
                    CreatedAt = DateTime.Now,
                    IsDelete = false
                },
                new IngredientPrice
                {
                    IngredientPriceId = 3,
                    Price = 14.99m,
                    EffectiveDate = DateTime.Now.AddDays(-30),
                    IngredientID = 2,
                    CreatedAt = DateTime.Now.AddDays(-30),
                    IsDelete = false
                },
                new IngredientPrice
                {
                    IngredientPriceId = 4,
                    Price = 15.99m,
                    EffectiveDate = DateTime.Now,
                    IngredientID = 2,
                    CreatedAt = DateTime.Now,
                    IsDelete = false
                },
                new IngredientPrice
                {
                    IngredientPriceId = 5,
                    Price = 11.99m,
                    EffectiveDate = DateTime.Now,
                    IngredientID = 3,
                    CreatedAt = DateTime.Now,
                    IsDelete = false
                },

                // Seafood prices
                new IngredientPrice
                {
                    IngredientPriceId = 6,
                    Price = 16.99m,
                    EffectiveDate = DateTime.Now,
                    IngredientID = 4,
                    CreatedAt = DateTime.Now,
                    IsDelete = false
                },
                new IngredientPrice
                {
                    IngredientPriceId = 7,
                    Price = 9.99m,
                    EffectiveDate = DateTime.Now,
                    IngredientID = 5,
                    CreatedAt = DateTime.Now,
                    IsDelete = false
                },
                new IngredientPrice
                {
                    IngredientPriceId = 8,
                    Price = 14.99m,
                    EffectiveDate = DateTime.Now,
                    IngredientID = 6,
                    CreatedAt = DateTime.Now,
                    IsDelete = false
                },

                // Vegetable prices
                new IngredientPrice
                {
                    IngredientPriceId = 9,
                    Price = 5.99m,
                    EffectiveDate = DateTime.Now,
                    IngredientID = 7,
                    CreatedAt = DateTime.Now,
                    IsDelete = false
                },
                new IngredientPrice
                {
                    IngredientPriceId = 10,
                    Price = 4.99m,
                    EffectiveDate = DateTime.Now,
                    IngredientID = 8,
                    CreatedAt = DateTime.Now,
                    IsDelete = false
                },
                new IngredientPrice
                {
                    IngredientPriceId = 11,
                    Price = 3.99m,
                    EffectiveDate = DateTime.Now,
                    IngredientID = 9,
                    CreatedAt = DateTime.Now,
                    IsDelete = false
                },

                // Noodle prices
                new IngredientPrice
                {
                    IngredientPriceId = 12,
                    Price = 6.99m,
                    EffectiveDate = DateTime.Now,
                    IngredientID = 10,
                    CreatedAt = DateTime.Now,
                    IsDelete = false
                },
                new IngredientPrice
                {
                    IngredientPriceId = 13,
                    Price = 5.99m,
                    EffectiveDate = DateTime.Now,
                    IngredientID = 11,
                    CreatedAt = DateTime.Now,
                    IsDelete = false
                },
                new IngredientPrice
                {
                    IngredientPriceId = 14,
                    Price = 6.49m,
                    EffectiveDate = DateTime.Now,
                    IngredientID = 12,
                    CreatedAt = DateTime.Now,
                    IsDelete = false
                },

                // Tofu prices
                new IngredientPrice
                {
                    IngredientPriceId = 15,
                    Price = 4.99m,
                    EffectiveDate = DateTime.Now,
                    IngredientID = 13,
                    CreatedAt = DateTime.Now,
                    IsDelete = false
                },
                new IngredientPrice
                {
                    IngredientPriceId = 16,
                    Price = 5.49m,
                    EffectiveDate = DateTime.Now,
                    IngredientID = 14,
                    CreatedAt = DateTime.Now,
                    IsDelete = false
                },

                // Mushroom prices
                new IngredientPrice
                {
                    IngredientPriceId = 17,
                    Price = 7.99m,
                    EffectiveDate = DateTime.Now,
                    IngredientID = 15,
                    CreatedAt = DateTime.Now,
                    IsDelete = false
                },
                new IngredientPrice
                {
                    IngredientPriceId = 18,
                    Price = 6.99m,
                    EffectiveDate = DateTime.Now,
                    IngredientID = 16,
                    CreatedAt = DateTime.Now,
                    IsDelete = false
                },

                // Broth prices
                new IngredientPrice
                {
                    IngredientPriceId = 19,
                    Price = 8.99m,
                    EffectiveDate = DateTime.Now,
                    IngredientID = 17,
                    CreatedAt = DateTime.Now,
                    IsDelete = false
                },
                new IngredientPrice
                {
                    IngredientPriceId = 20,
                    Price = 7.99m,
                    EffectiveDate = DateTime.Now,
                    IngredientID = 18,
                    CreatedAt = DateTime.Now,
                    IsDelete = false
                },
                new IngredientPrice
                {
                    IngredientPriceId = 21,
                    Price = 8.49m,
                    EffectiveDate = DateTime.Now,
                    IngredientID = 19,
                    CreatedAt = DateTime.Now,
                    IsDelete = false
                },
                new IngredientPrice
                {
                    IngredientPriceId = 22,
                    Price = 7.49m,
                    EffectiveDate = DateTime.Now,
                    IngredientID = 20,
                    CreatedAt = DateTime.Now,
                    IsDelete = false
                },

                // Sauce prices
                new IngredientPrice
                {
                    IngredientPriceId = 23,
                    Price = 4.99m,
                    EffectiveDate = DateTime.Now,
                    IngredientID = 21,
                    CreatedAt = DateTime.Now,
                    IsDelete = false
                },
                new IngredientPrice
                {
                    IngredientPriceId = 24,
                    Price = 3.99m,
                    EffectiveDate = DateTime.Now,
                    IngredientID = 22,
                    CreatedAt = DateTime.Now,
                    IsDelete = false
                },
                new IngredientPrice
                {
                    IngredientPriceId = 25,
                    Price = 4.49m,
                    EffectiveDate = DateTime.Now,
                    IngredientID = 23,
                    CreatedAt = DateTime.Now,
                    IsDelete = false
                },
                new IngredientPrice
                {
                    IngredientPriceId = 26,
                    Price = 5.99m,
                    EffectiveDate = DateTime.Now,
                    IngredientID = 24,
                    CreatedAt = DateTime.Now,
                    IsDelete = false
                }
            );

        }
    }
}<|MERGE_RESOLUTION|>--- conflicted
+++ resolved
@@ -400,20 +400,6 @@
             );
 
             modelBuilder.Entity<User>().HasData(
-<<<<<<< HEAD
-                new User { UserId = 1, Name = "Admin", Email = "Admin@gmail.com", Password = PasswordTools.HashPassword("123456"), RoleID = 1 },
-                new User { UserId = 2, Name = "Manager", Email = "Manager1@gmail.com", Password = PasswordTools.HashPassword("123456"), RoleID = 2 },
-                new User { UserId = 3, Name = "Manager", Email = "Manager2@gmail.com", Password = PasswordTools.HashPassword("123456"), RoleID = 2 },
-                new User { UserId = 4, Name = "Staff", Email = "Staff1@gmail.com", Password = PasswordTools.HashPassword("123456"), RoleID = 3 },
-                new User { UserId = 5, Name = "Staff", Email = "Staff2@gmail.com", Password = PasswordTools.HashPassword("123456"), RoleID = 3 },
-                new User { UserId = 6, Name = "Staff", Email = "Staff3@gmail.com", Password = PasswordTools.HashPassword("123456"), RoleID = 3 },
-                new User { UserId = 7, Name = "Staff", Email = "Staff4@gmail.com", Password = PasswordTools.HashPassword("123456"), RoleID = 3 }
-            );
-            modelBuilder.Entity<Manager>().HasData(
-                new Manager { ManagerId = 1, UserID = 2 },
-                new Manager { ManagerId = 2, UserID = 3 }
-            );
-=======
                 new User {UserId=-1, Name = "Admin", Email = "Admin@gmail.com", Password = PasswordTools.HashPassword("123456"), RoleID = 1 },
                 new User { UserId = -2, Name = "Manager", Email = "Manager1@gmail.com", Password = PasswordTools.HashPassword("123456"), RoleID = 2 },
                 new User { UserId = -3, Name = "Manager", Email = "Manager2@gmail.com", Password = PasswordTools.HashPassword("123456"), RoleID = 2 },
@@ -421,13 +407,7 @@
                 new User {UserId = -5, Name = "Staff", Email = "Staff2@gmail.com", Password = PasswordTools.HashPassword("123456"), RoleID = 3 },
                 new User {UserId = -6, Name = "Staff", Email = "Staff3@gmail.com", Password = PasswordTools.HashPassword("123456"), RoleID = 3 },
                 new User {UserId = -7, Name = "Staff", Email = "Staff4@gmail.com", Password = PasswordTools.HashPassword("123456"), RoleID = 3 }
->>>>>>> 66479188
-
-            modelBuilder.Entity<Staff>().HasData(
-                new Staff { StaffId = 1, UserID = 4 },
-                new Staff { StaffId = 2, UserID = 5 },
-                new Staff { StaffId = 3, UserID = 6 },
-                new Staff { StaffId = 4, UserID = 7 }
+
             );
 
             modelBuilder.Entity<HotpotType>().HasData(
