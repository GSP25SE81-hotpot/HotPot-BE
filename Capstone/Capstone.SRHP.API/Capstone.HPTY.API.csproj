﻿<Project Sdk="Microsoft.NET.Sdk.Web">

  <PropertyGroup>
	<GenerateDocumentationFile>true</GenerateDocumentationFile>
	<NoWarn>$(NoWarn);1591</NoWarn>
	<!-- Suppress warnings for missing documentation -->
    <TargetFramework>net8.0</TargetFramework>
    <Nullable>enable</Nullable>
    <ImplicitUsings>enable</ImplicitUsings>
  </PropertyGroup>

  <ItemGroup>
    <PackageReference Include="Microsoft.AspNetCore.Authentication.Google" Version="8.0.13" />
    <PackageReference Include="Microsoft.AspNetCore.Authentication.JwtBearer" Version="8.0.13" />
    <PackageReference Include="Microsoft.AspNetCore.Cors" Version="2.3.0" />
    <PackageReference Include="Microsoft.AspNetCore.Mvc.NewtonsoftJson" Version="8.0.13" />
    <PackageReference Include="Microsoft.EntityFrameworkCore" Version="8.0.13" />
    <PackageReference Include="Microsoft.EntityFrameworkCore.Design" Version="8.0.13">
      <PrivateAssets>all</PrivateAssets>
      <IncludeAssets>runtime; build; native; contentfiles; analyzers; buildtransitive</IncludeAssets>
    </PackageReference>
    <PackageReference Include="Microsoft.Extensions.Configuration" Version="8.0.0" />
    <PackageReference Include="Swashbuckle.AspNetCore" Version="6.6.2" />
  </ItemGroup>

  <ItemGroup>
    <ProjectReference Include="..\Capstone.SRHP.ServiceLayer\Capstone.HPTY.ServiceLayer.csproj" />
  </ItemGroup>

<<<<<<< HEAD
=======
  <ItemGroup>
    <Folder Include="Controllers\Customer\" />
  </ItemGroup>

>>>>>>> 6407298e
</Project><|MERGE_RESOLUTION|>--- conflicted
+++ resolved
@@ -27,11 +27,8 @@
     <ProjectReference Include="..\Capstone.SRHP.ServiceLayer\Capstone.HPTY.ServiceLayer.csproj" />
   </ItemGroup>
 
-<<<<<<< HEAD
-=======
   <ItemGroup>
     <Folder Include="Controllers\Customer\" />
   </ItemGroup>
 
->>>>>>> 6407298e
 </Project>