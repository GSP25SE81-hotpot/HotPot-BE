--- conflicted
+++ resolved
@@ -9,29 +9,6 @@
     private readonly IHubContext<NotificationHub, INotificationClient> _hubContext;
     private readonly IConnectionManager _connectionManager;
 
-<<<<<<< HEAD
-            await _hubContext.Clients.Group("Administrators").ReceiveStatusUpdate(statusUpdate);
-        }
-
-        // Replacement request methods
-        public async Task NotifyNewReplacementRequestAsync(ReplacementRequest request)
-        {
-            string equipmentName = GetEquipmentName(request);
-
-            var notification = new ReplacementRequestNotificationDto
-            {
-                Type = "NewReplacementRequest",
-                Title = "New Replacement Request",
-                Message = $"New replacement request for {equipmentName}",
-                ReplacementRequestId = request.ReplacementRequestId,
-                EquipmentName = equipmentName,
-                RequestReason = request.RequestReason,
-                CustomerName = request.Customer?.Name ?? "Unknown Customer",
-                Status = request.Status.ToString(),
-                RequestDate = request.RequestDate,
-                Timestamp = DateTime.UtcNow
-            };
-=======
     public SignalRNotificationService(
         IHubContext<NotificationHub, INotificationClient> hubContext,
         IConnectionManager connectionManager)
@@ -39,7 +16,6 @@
         _hubContext = hubContext;
         _connectionManager = connectionManager;
     }
->>>>>>> 28374849
 
     // Equipment notifications
     public async Task NotifyEquipmentIssue(int equipmentId, string equipmentType, string equipmentName, string issue, string details)
@@ -64,21 +40,6 @@
         await _hubContext.Clients.Group("Managers").ReceiveNotification(notification);
     }
 
-<<<<<<< HEAD
-            var notification = new ReplacementStatusUpdateDto
-            {
-                Type = "ReplacementStatusUpdate",
-                Title = "Replacement Status Update",
-                Message = $"Replacement request for {equipmentName} is now {statusMessage}",
-                ReplacementRequestId = request.ReplacementRequestId,
-                EquipmentName = equipmentName,
-                Status = request.Status.ToString(),
-                StatusMessage = statusMessage,
-                ReviewNotes = request.ReviewNotes,
-                UpdateDate = request.ReviewDate ?? DateTime.UtcNow,
-                Timestamp = DateTime.UtcNow
-            };
-=======
     // Inventory notifications
     public async Task NotifyInventoryStatus(string itemType, string itemName, int quantity, int threshold, bool isLow)
     {
@@ -98,7 +59,6 @@
                 { "Threshold", threshold }
             }
         };
->>>>>>> 28374849
 
         await _hubContext.Clients.Group("Administrators").ReceiveNotification(notification);
         await _hubContext.Clients.Group("Managers").ReceiveNotification(notification);
@@ -139,23 +99,12 @@
     {
         var notification = new NotificationDto
         {
-<<<<<<< HEAD
-
-            if (request.HotPotInventory != null && request.HotPotInventory.Hotpot != null)
-            {
-                return request.HotPotInventory.Hotpot.Name ?? $"HotPot #{request.HotPotInventory.SeriesNumber}";
-            }
-
-            return "Unknown Equipment";
-        }
-=======
             Type = feedbackType,
             Title = title,
             Message = message,
             Timestamp = DateTime.UtcNow,
             Data = data ?? new Dictionary<string, object>()
         };
->>>>>>> 28374849
 
         if (target.Equals("User", StringComparison.OrdinalIgnoreCase) && int.TryParse(targetId, out int userId))
         {
