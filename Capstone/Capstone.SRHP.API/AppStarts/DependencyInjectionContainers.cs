﻿using Capstone.HPTY.API.SideServices;
using Capstone.HPTY.RepositoryLayer;
using Capstone.HPTY.RepositoryLayer.Repositories;
using Capstone.HPTY.RepositoryLayer.UnitOfWork;
using Capstone.HPTY.ServiceLayer.Extensions;
using Capstone.HPTY.ServiceLayer.Interfaces.ChatService;
using Capstone.HPTY.ServiceLayer.Interfaces.ComboService;
using Capstone.HPTY.ServiceLayer.Interfaces.Customer;
using Capstone.HPTY.ServiceLayer.Interfaces.FeedbackService;
using Capstone.HPTY.ServiceLayer.Interfaces.HotpotService;
using Capstone.HPTY.ServiceLayer.Interfaces.ManagerService;
using Capstone.HPTY.ServiceLayer.Interfaces.Notification;
using Capstone.HPTY.ServiceLayer.Interfaces.OrderService;
using Capstone.HPTY.ServiceLayer.Interfaces.ReplacementService;
using Capstone.HPTY.ServiceLayer.Interfaces.ScheduleService;
using Capstone.HPTY.ServiceLayer.Interfaces.ShippingService;
using Capstone.HPTY.ServiceLayer.Interfaces.StaffService;
using Capstone.HPTY.ServiceLayer.Interfaces.UserService;
using Capstone.HPTY.ServiceLayer.Services;
using Capstone.HPTY.ServiceLayer.Services.BackgroundServices;
using Capstone.HPTY.ServiceLayer.Services.ChatService;
using Capstone.HPTY.ServiceLayer.Services.Customer;
using Capstone.HPTY.ServiceLayer.Services.FeedbackService;
using Capstone.HPTY.ServiceLayer.Services.HotpotService;
using Capstone.HPTY.ServiceLayer.Services.IngredientService;
using Capstone.HPTY.ServiceLayer.Services.MailService;
using Capstone.HPTY.ServiceLayer.Services.ManagerService;
using Capstone.HPTY.ServiceLayer.Services.OrderService;
using Capstone.HPTY.ServiceLayer.Services.ReplacementService;
using Capstone.HPTY.ServiceLayer.Services.ScheduleService;
using Capstone.HPTY.ServiceLayer.Services.ShippingService;
using Capstone.HPTY.ServiceLayer.Services.StaffService;
using Capstone.HPTY.ServiceLayer.Services.UserService;
using Microsoft.AspNetCore.Identity.UI.Services;
using Microsoft.EntityFrameworkCore;
using Net.payOS;

namespace Capstone.HPTY.API.AppStarts
{
    public static class DependencyInjectionContainers
    {
        public static void InstallService(this IServiceCollection services, IConfiguration configuration)
        {
            // Routing
            services.AddRouting(options =>
            {
                options.LowercaseUrls = true;
                options.LowercaseQueryStrings = true;
            });

            // Database
            services.AddDbContext<HPTYContext>(options =>
            {
                //var connectionString = configuration.GetConnectionString("Local");
                var connectionString = configuration.GetConnectionString("Server");
                options.UseSqlServer(connectionString,
                    sqlOptions => sqlOptions.EnableRetryOnFailure());
            });

            PayOS payOS = new PayOS(configuration["Environment:PAYOS_CLIENT_ID"] ?? throw new Exception("Cannot find environment"),
                    configuration["Environment:PAYOS_API_KEY"] ?? throw new Exception("Cannot find environment"),
                    configuration["Environment:PAYOS_CHECKSUM_KEY"] ?? throw new Exception("Cannot find environment"));

            services.AddSingleton(payOS);

            //services.AddHostedService<CartCleanupService>();

            // Core Services
            services.AddScoped<IUnitOfWork, UnitOfWork>();
            services.AddScoped(typeof(IGenericRepository<>), typeof(GenericRepository<>));
            services.AddHttpContextAccessor();

            // Auth Services
            services.AddScoped<IJwtService, JwtService>();
            services.AddScoped<IAuthService, AuthService>();

            // Identity Services
            services.AddScoped<ICurrentUserService, CurrentUserService>();

            // Business Services
            services.AddScoped<IComboService, ComboService>();
            services.AddScoped<IDamageDeviceService, DamageDeviceService>();
            services.AddScoped<ICustomizationService, CustomizationService>();
            services.AddScoped<IDiscountService, DiscountService>();
            services.AddScoped<IHotpotService, HotpotService>();

            services.AddScoped<IIngredientService, IngredientService>();
            services.AddScoped<ICustomizationService, CustomizationService>();
            services.AddScoped<ISizeDiscountService, SizeDiscountService>();
            services.AddScoped<IIngredientReportService, IngredientReportService>();

            services.AddScoped<IOrderService, OrderService>();

            services.AddScoped<IUnifiedProductService, UnifiedProductService>();
            services.AddScoped<IAnalyticsService, AnalyticsService>();

            services.AddScoped<IUserService, UserService>();
            services.AddScoped<IUtensilService, UtensilService>();
            services.AddScoped<IPaymentService, PaymentService>();

            // Manager Services
            services.AddScoped<IOrderManagementService, OrderManagementService>();
            services.AddScoped<IChatService, ChatService>();
            services.AddScoped<IFeedbackService, FeedbackService>();
            services.AddScoped<IScheduleService, ScheduleService>();
            services.AddScoped<IEquipmentConditionService, EquipmentConditionService>();
            services.AddScoped<IEquipmentStockService, EquipmentStockService>();
            services.AddScoped<IReplacementRequestService, ReplacementRequestService>();
            services.AddScoped<IManagerService, ManagerService>();

            // Staff Services
            services.AddScoped<IStaffService, StaffService>();
            services.AddScoped<IStaffPaymentService, StaffPaymentService>();
            services.AddScoped<IStaffOrderService, StaffOrderService>();
            services.AddScoped<IStaffAssignmentService, StaffAssignmentService>();


            // Notification Services
            services.AddScoped<INotificationService, NotificationService>();

            // Background Services
            //services.AddHostedService<EquipmentStockMonitorService>();

<<<<<<< HEAD
            services.AddHostedService<CheckPaymentService>();

            services.Configure<IngredientMonitorOptions>(options => {
=======
            services.Configure<IngredientMonitorOptions>(options =>
            {
>>>>>>> 794f59a0
                options.CheckIntervalMinutes = 60; // Check every hour
                options.ExpirationWarningDays = 7; // Warn 7 days before expiration
                options.AdminRole = "Admin"; // Target admin role for notifications
            });

            // background hosting service
            services.AddHostedService<IngredientMonitorService>();

            // Shipping Services
            //services.AddScoped<IStaffShippingService, StaffShippingService>();

            // Equipment Services
            services.AddScoped<IStaffEquipmentService, StaffEquipmentService>();

            // Oder History Services
            services.AddScoped<ICustomerOrderHistoryService, CustomerOrderHistoryService>();
            services.AddScoped<IOrderHistoryService, OrderHistoryService>();

            // Rent Order Services
            services.AddScoped<IRentOrderService, RentOrderService>();
            services.AddScoped<IEquipmentReturnService, EquipmentReturnService>();

            // Email Service
            services.AddTransient<IEmailSender, EmailService>();
            services.AddScoped<EmailService>();

            // Vehicle Services
            services.AddScoped<IVehicleManagementService, VehicleManagementService>();


            services.AddSingleton<IEventPublisher, EventPublisher>();
            services.AddSingleton<IConnectionManager, ConnectionManager>();
            services.AddSingleton<SocketIOClientService>();
            //services.AddScoped<OrderNotificationHandler>();
            //services.AddScoped<FeedbackNotificationHandler>();
            //services.AddScoped<ReplacementRequestNotificationHandler>();

            // External Services
            services.AddHttpClient();
            services.AddMemoryCache();
            services.AddHostedService<DatabaseInitializer>();

            //// AutoMapper
            //services.AddAutoMapper(typeof(MappingProfile));

            //// Validators
            //services.AddValidatorsFromAssemblyContaining<Program>();


        }
    }
}<|MERGE_RESOLUTION|>--- conflicted
+++ resolved
@@ -121,14 +121,9 @@
             // Background Services
             //services.AddHostedService<EquipmentStockMonitorService>();
 
-<<<<<<< HEAD
             services.AddHostedService<CheckPaymentService>();
 
             services.Configure<IngredientMonitorOptions>(options => {
-=======
-            services.Configure<IngredientMonitorOptions>(options =>
-            {
->>>>>>> 794f59a0
                 options.CheckIntervalMinutes = 60; // Check every hour
                 options.ExpirationWarningDays = 7; // Warn 7 days before expiration
                 options.AdminRole = "Admin"; // Target admin role for notifications
