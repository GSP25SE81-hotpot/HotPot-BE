﻿using Capstone.HPTY.ModelLayer.Entities;
using Capstone.HPTY.ServiceLayer.DTOs.Auth;
using Capstone.HPTY.ServiceLayer.DTOs.Common;
using Capstone.HPTY.ServiceLayer.DTOs.User;

using Capstone.HPTY.ServiceLayer.Interfaces.UserService;
using Capstone.HPTY.ServiceLayer.Services;
using Microsoft.AspNetCore.Authorization;
using Microsoft.AspNetCore.Mvc;

namespace Capstone.HPTY.API.Controllers.Admin
{
    [ApiController]
    [Route("api/admin")]
    //[Authorize(Roles = "Admin")]   
    public class AdminUserManagementController : ControllerBase
    {
        private readonly IUserService _userService;
        private readonly ILogger<AdminUserManagementController> _logger;

        public AdminUserManagementController(
            IUserService userService,
            ILogger<AdminUserManagementController> logger)
        {
            _userService = userService;
            _logger = logger;
        }


        [HttpGet("users")]
        [ProducesResponseType(typeof(ApiResponse<PagedResult<UserDto>>), StatusCodes.Status200OK)]
        public async Task<ActionResult<ApiResponse<PagedResult<UserDto>>>> GetUsers(
         [FromQuery] string searchTerm = null,
         [FromQuery] string? rolename = null,
         [FromQuery] bool? isActive = null,
         [FromQuery] DateTime? createdAfter = null,
         [FromQuery] DateTime? createdBefore = null,
         [FromQuery] int pageNumber = 1,
         [FromQuery] int pageSize = 10,
         [FromQuery] string sortBy = "Name",
         [FromQuery] bool ascending = true)
        {
            try
            {
                if (pageNumber < 1 || pageSize < 1)
                {
                    return BadRequest(new ApiErrorResponse
                    {
                        Status = "Error",
                        Message = "Số trang và size trang phải lớn hơn 0"
                    });
                }

<<<<<<< HEAD
                var role = await _userService.GetByRoleNameAsync(rolename);
                if (role == null)
                    return BadRequest(new ApiErrorResponse
                    {
                        Status = "Error",
                        Message = $"Không thấy vai trò '{rolename}'"
                    });

                _logger.LogInformation("Admin retrieving users with filters");
=======
                int? roleId = null;
                if (rolename != null)
                {
                    var role = await _userService.GetByRoleNameAsync(rolename);
                    if (role == null)
                        return BadRequest(new ApiErrorResponse
                        {
                            Status = "Error",
                            Message = $"Không thấy vai trò '{rolename}'"
                        });

                    roleId = role.RoleId;
                    _logger.LogInformation("Admin retrieving users with filters");
                }
>>>>>>> 6fac1051

                var pagedUsers = await _userService.GetUsersAsync(
                    searchTerm: searchTerm,
                    roleId: role.RoleId,
                    isActive: isActive,
                    createdAfter: createdAfter,
                    createdBefore: createdBefore,
                    pageNumber: pageNumber,
                    pageSize: pageSize,
                    sortBy: sortBy,
                    ascending: ascending);

                var userDtos = pagedUsers.Items.Select(MapToUserDto).ToList();

                var result = new PagedResult<UserDto>
                {
                    Items = userDtos,
                    PageNumber = pagedUsers.PageNumber,
                    PageSize = pagedUsers.PageSize,
                    TotalCount = pagedUsers.TotalCount
                };

                return Ok(new ApiResponse<PagedResult<UserDto>>
                {
                    Success = true,
                    Message = "Lấy danh sách người dùng thành công",
                    Data = result
                });
            }
            catch (Exception ex)
            {
                _logger.LogError(ex, "Error retrieving users");
                return BadRequest(new ApiErrorResponse
                {
                    Status = "Error",
                    Message = "Danh sách gặp trục trặc"
                });
            }
        }

        [HttpGet("users/{id}")]
        [ProducesResponseType(typeof(ApiResponse<UserDto>), StatusCodes.Status200OK)]
        [ProducesResponseType(typeof(ApiErrorResponse), StatusCodes.Status404NotFound)]
        public async Task<ActionResult<ApiResponse<UserDto>>> GetUser(int id)
        {
            var user = await _userService.GetByIdAsync(id);
            var userDto = MapToUserDto(user);

            return Ok(new ApiResponse<UserDto>
            {
                Success = true,
                Message = "Lấy người dùng thành công",
                Data = userDto
            });
        }

        [HttpPost("users")]
        [ProducesResponseType(typeof(ApiResponse<UserDto>), StatusCodes.Status201Created)]
        [ProducesResponseType(typeof(ApiErrorResponse), StatusCodes.Status400BadRequest)]
        public async Task<ActionResult<ApiResponse<UserDto>>> CreateUser([FromBody] CreateUserRequest request)
        {
            try
            {
                var role = await _userService.GetByRoleNameAsync(request.RoleName);
                if (role == null)
                    return BadRequest(new ApiErrorResponse
                    {
                        Status = "Error",
                        Message = $"Không thấy vai trò '{request.RoleName}'"
                    });

                var userToCreate = new User
                {
                    Email = request.Email,
                    Password = BCrypt.Net.BCrypt.HashPassword(request.Password),
                    Name = request.Name,
                    PhoneNumber = request.PhoneNumber,
                    RoleId = role.RoleId,
                    //Address = request.Address
                };

                var createdUser = await _userService.CreateAsync(userToCreate);
                var userDto = MapToUserDto(createdUser);

                return CreatedAtAction(
                    nameof(GetUser),
                    new { id = userDto.UserId },
                    new ApiResponse<UserDto>
                    {
                        Success = true,
                        Message = "tạo người dùng thành công",
                        Data = userDto
                    });
            }
            catch (Exception ex)
            {
                _logger.LogError(ex, "tạo người dùng gặp trục trặc");
                throw;
            }
        }

        [HttpPut("users/{id}")]
        [ProducesResponseType(typeof(ApiResponse<UserDto>), StatusCodes.Status200OK)]
        [ProducesResponseType(typeof(ApiErrorResponse), StatusCodes.Status404NotFound)]
        public async Task<ActionResult<ApiResponse<UserDto>>> UpdateUser(int id, [FromBody] UpdateUserRequest request)
        {
            try
            {
                var existingUser = await _userService.GetByIdAsync(id);
                if (existingUser == null)
                    return NotFound(new ApiErrorResponse
                    {
                        Status = "Error",
                        Message = $"không thấy người dùng"
                    });

                var role = await _userService.GetByRoleNameAsync(request.RoleName);
                if (role == null)
                    return BadRequest(new ApiErrorResponse
                    {
                        Status = "Error",
                        Message = $"Không thấy vai trò '{request.RoleName}'"
                    });

                existingUser.Email = request.Email;
                existingUser.Name = request.Name;
                existingUser.PhoneNumber = request.PhoneNumber;
                existingUser.Address = request.Address;
                existingUser.RoleId = role.RoleId;
                existingUser.ImageURL = request.ImageURL;

                await _userService.UpdateAsync(id, existingUser);
                var updatedUser = await _userService.GetByIdAsync(id);
                var userDto = MapToUserDto(updatedUser);

                return Ok(new ApiResponse<UserDto>
                {
                    Success = true,
                    Message = "cập nhật người dùng thành công",
                    Data = userDto
                });
            }
            catch (Exception ex)
            {
                _logger.LogError(ex, "cập nhật người dùng gặp sự cố");
                throw;
            }
        }

        [HttpDelete("users/{id}")]
        [ProducesResponseType(typeof(ApiResponse<bool>), StatusCodes.Status200OK)]
        [ProducesResponseType(typeof(ApiErrorResponse), StatusCodes.Status404NotFound)]
        public async Task<ActionResult<ApiResponse<bool>>> DeleteUser(int id)
        {
            await _userService.DeleteAsync(id);
            return Ok(new ApiResponse<bool>
            {
                Success = true,
                Message = "xoá thành công",
                Data = true
            });
        }


        private static UserDto MapToUserDto(User user)
        {
            if (user == null) return null;

            return new UserDto
            {
                UserId = user.UserId,
                Name = user.Name,
                Email = user.Email,
                PhoneNumber = user.PhoneNumber,
                Address = user.Address,
                RoleName = user.Role?.Name ?? "Customer",
                ImageURL = user.ImageURL ?? string.Empty
            };
        }

    }
}<|MERGE_RESOLUTION|>--- conflicted
+++ resolved
@@ -51,17 +51,6 @@
                     });
                 }
 
-<<<<<<< HEAD
-                var role = await _userService.GetByRoleNameAsync(rolename);
-                if (role == null)
-                    return BadRequest(new ApiErrorResponse
-                    {
-                        Status = "Error",
-                        Message = $"Không thấy vai trò '{rolename}'"
-                    });
-
-                _logger.LogInformation("Admin retrieving users with filters");
-=======
                 int? roleId = null;
                 if (rolename != null)
                 {
@@ -76,11 +65,10 @@
                     roleId = role.RoleId;
                     _logger.LogInformation("Admin retrieving users with filters");
                 }
->>>>>>> 6fac1051
 
                 var pagedUsers = await _userService.GetUsersAsync(
                     searchTerm: searchTerm,
-                    roleId: role.RoleId,
+                    roleId: roleId,
                     isActive: isActive,
                     createdAfter: createdAfter,
                     createdBefore: createdBefore,
