--- conflicted
+++ resolved
@@ -116,8 +116,155 @@
                 return Ok(new ApiResponse<DamageDeviceDto>
                 {
                     Success = true,
-                    Message = "Damage device retrieved successfully",
-                    Data = deviceDto
+                    Message = "Maintenance log retrieved successfully",
+                    Data = logDto
+                });
+            }
+            catch (Exception ex)
+            {
+                _logger.LogError(ex, "Error retrieving maintenance log with ID: {LogId}", id);
+                return BadRequest(new ApiErrorResponse
+                {
+                    Status = "Error",
+                    Message = "Failed to retrieve maintenance log"
+                });
+            }
+        }
+
+        [HttpPost]
+        [ProducesResponseType(typeof(ApiResponse<ConditionLogDto>), StatusCodes.Status201Created)]
+        [ProducesResponseType(typeof(ApiErrorResponse), StatusCodes.Status400BadRequest)]
+        public async Task<ActionResult<ApiResponse<ConditionLogDto>>> CreateLog([FromBody] CreateConditionLogRequest request)
+        {
+            try
+            {
+                _logger.LogInformation("Admin creating new maintenance log: {LogName}", request.Name);
+
+                // Validate that either UtensilID or HotPotInventoryId is provided, but not both
+                if ((request.UtensilID.HasValue && request.HotPotInventoryId.HasValue) ||
+                    (!request.UtensilID.HasValue && !request.HotPotInventoryId.HasValue))
+                {
+                    return BadRequest(new ApiErrorResponse
+                    {
+                        Status = "Validation Error",
+                        Message = "Either UtensilId or HotPotInventoryId must be provided, but not both"
+                    });
+                }
+
+                // Validate that the referenced item exists
+                if (request.UtensilID.HasValue)
+                {
+                    var utensil = await _utensilService.GetUtensilByIdAsync(request.UtensilID.Value);
+                    if (utensil == null)
+                    {
+                        return BadRequest(new ApiErrorResponse
+                        {
+                            Status = "Validation Error",
+                            Message = $"Utensil with ID {request.UtensilID.Value} not found"
+                        });
+                    }
+                }
+                else if (request.HotPotInventoryId.HasValue)
+                {
+                    // Assuming you have a method to get HotPotInventory by ID
+                    var hotPotInventory = await _hotpotService.GetByIdAsync(request.HotPotInventoryId.Value);
+                    if (hotPotInventory == null)
+                    {
+                        return BadRequest(new ApiErrorResponse
+                        {
+                            Status = "Validation Error",
+                            Message = $"HotPot Inventory with ID {request.HotPotInventoryId.Value} not found"
+                        });
+                    }
+                }
+
+                var conditionLog = new DamageDevice
+                {
+                    Name = request.Name,
+                    Description = request.Description,
+                    Status = request.Status,
+                    ScheduleType = request.ScheduleType,
+                    LoggedDate = DateTime.UtcNow,
+                    UtensilId = request.UtensilID,
+                    HotPotInventoryId = request.HotPotInventoryId
+                };
+
+                var createdLog = await _conditionLogService.CreateAsync(conditionLog);
+                var logDto = MapToConditionLogDto(createdLog);
+
+                return CreatedAtAction(
+                    nameof(GetLogById),
+                    new { id = createdLog.DamageDeviceId },
+                    new ApiResponse<ConditionLogDto>
+                    {
+                        Success = true,
+                        Message = "Maintenance log created successfully",
+                        Data = logDto
+                    });
+            }
+            catch (ValidationException ex)
+            {
+                _logger.LogWarning(ex, "Validation error creating maintenance log: {LogName}", request.Name);
+                return BadRequest(new ApiErrorResponse
+                {
+                    Status = "Validation Error",
+                    Message = ex.Message
+                });
+            }
+            catch (Exception ex)
+            {
+                _logger.LogError(ex, "Error creating maintenance log: {LogName}", request.Name);
+                return BadRequest(new ApiErrorResponse
+                {
+                    Status = "Error",
+                    Message = "Failed to create maintenance log"
+                });
+            }
+        }
+
+        [HttpPut("{id}")]
+        [ProducesResponseType(typeof(ApiResponse<ConditionLogDto>), StatusCodes.Status200OK)]
+        [ProducesResponseType(typeof(ApiErrorResponse), StatusCodes.Status404NotFound)]
+        public async Task<ActionResult<ApiResponse<ConditionLogDto>>> UpdateLog(int id, [FromBody] UpdateConditionLogRequest request)
+        {
+            try
+            {
+                _logger.LogInformation("Admin updating maintenance log with ID: {LogId}", id);
+
+                var existingLog = await _conditionLogService.GetByIdAsync(id);
+                if (existingLog == null)
+                {
+                    return NotFound(new ApiErrorResponse
+                    {
+                        Status = "Error",
+                        Message = $"Maintenance log with ID {id} not found"
+                    });
+                }
+
+                // Update only the properties that are provided
+                if (request.Name != null) existingLog.Name = request.Name;
+                if (request.Description != null) existingLog.Description = request.Description;
+                if (request.Status.HasValue) existingLog.Status = request.Status.Value;
+                if (request.ScheduleType.HasValue) existingLog.ScheduleType = request.ScheduleType.Value;
+
+                await _conditionLogService.UpdateAsync(id, existingLog);
+                var updatedLog = await _conditionLogService.GetByIdAsync(id);
+                var logDto = MapToConditionLogDto(updatedLog);
+
+                return Ok(new ApiResponse<ConditionLogDto>
+                {
+                    Success = true,
+                    Message = "Maintenance log updated successfully",
+                    Data = logDto
+                });
+            }
+            catch (ValidationException ex)
+            {
+                _logger.LogWarning(ex, "Validation error updating maintenance log with ID: {LogId}", id);
+                return BadRequest(new ApiErrorResponse
+                {
+                    Status = "Validation Error",
+                    Message = ex.Message
                 });
             }
             catch (NotFoundException ex)
@@ -163,15 +310,9 @@
                 var deviceDto = MapToDamageDeviceDto(createdDevice);
 
                 return CreatedAtAction(
-<<<<<<< HEAD
                     nameof(GetDeviceById),
                     new { id = createdDevice.DamageDeviceId },
                     new ApiResponse<DamageDeviceDto>
-=======
-                    nameof(GetLogById),
-                    new { id = createdLog.DamageDeviceId },
-                    new ApiResponse<ConditionLogDto>
->>>>>>> 08a9d44a
                     {
                         Success = true,
                         Message = "Damage device created successfully",
@@ -307,19 +448,174 @@
 
             return new DamageDeviceDto
             {
-<<<<<<< HEAD
-                ConditionLogId = device.DamageDeviceId,
-                Name = device.Name,
-                Description = device.Description,
-                Status = device.Status,
-                LoggedDate = device.LoggedDate,
-                UtensilID = device.UtensilId,
-                HotPotInventoryId = device.HotPotInventoryId,
-                UtensilName = device.Utensil?.Name,
-                HotPotInventorySeriesNumber = device.HotPotInventory?.SeriesNumber,
-                CreatedAt = device.CreatedAt,
-                UpdatedAt = device.UpdatedAt
-=======
+                _logger.LogInformation("Admin retrieving maintenance logs by status: {Status}", status);
+                var logs = await _conditionLogService.GetByStatusAsync(status);
+                var logDtos = logs.Select(MapToConditionLogDto);
+
+                return Ok(new ApiResponse<IEnumerable<ConditionLogDto>>
+                {
+                    Success = true,
+                    Message = "Maintenance logs retrieved successfully",
+                    Data = logDtos
+                });
+            }
+            catch (Exception ex)
+            {
+                _logger.LogError(ex, "Error retrieving maintenance logs by status: {Status}", status);
+                return BadRequest(new ApiErrorResponse
+                {
+                    Status = "Error",
+                    Message = "Failed to retrieve maintenance logs"
+                });
+            }
+        }
+
+        [HttpGet("schedule-type/{scheduleType}")]
+        [ProducesResponseType(typeof(ApiResponse<IEnumerable<ConditionLogDto>>), StatusCodes.Status200OK)]
+        public async Task<ActionResult<ApiResponse<IEnumerable<ConditionLogDto>>>> GetLogsByScheduleType(MaintenanceScheduleType scheduleType)
+        {
+            try
+            {
+                _logger.LogInformation("Admin retrieving maintenance logs by schedule type: {ScheduleType}", scheduleType);
+                var logs = await _conditionLogService.GetByScheduleTypeAsync(scheduleType);
+                var logDtos = logs.Select(MapToConditionLogDto);
+
+                return Ok(new ApiResponse<IEnumerable<ConditionLogDto>>
+                {
+                    Success = true,
+                    Message = "Maintenance logs retrieved successfully",
+                    Data = logDtos
+                });
+            }
+            catch (Exception ex)
+            {
+                _logger.LogError(ex, "Error retrieving maintenance logs by schedule type: {ScheduleType}", scheduleType);
+                return BadRequest(new ApiErrorResponse
+                {
+                    Status = "Error",
+                    Message = "Failed to retrieve maintenance logs"
+                });
+            }
+        }
+
+        [HttpGet("date-range")]
+        [ProducesResponseType(typeof(ApiResponse<IEnumerable<ConditionLogDto>>), StatusCodes.Status200OK)]
+        public async Task<ActionResult<ApiResponse<IEnumerable<ConditionLogDto>>>> GetLogsByDateRange(
+            [FromQuery] DateTime startDate,
+            [FromQuery] DateTime? endDate = null)
+        {
+            try
+            {
+                var end = endDate ?? DateTime.UtcNow;
+                _logger.LogInformation("Admin retrieving maintenance logs from {StartDate} to {EndDate}", startDate, end);
+
+                var logs = await _conditionLogService.GetByDateRangeAsync(startDate, end);
+                var logDtos = logs.Select(MapToConditionLogDto);
+
+                return Ok(new ApiResponse<IEnumerable<ConditionLogDto>>
+                {
+                    Success = true,
+                    Message = "Maintenance logs retrieved successfully",
+                    Data = logDtos
+                });
+            }
+            catch (Exception ex)
+            {
+                _logger.LogError(ex, "Error retrieving maintenance logs by date range");
+                return BadRequest(new ApiErrorResponse
+                {
+                    Status = "Error",
+                    Message = "Failed to retrieve maintenance logs"
+                });
+            }
+        }
+
+        [HttpGet("utensil/{utensilId}")]
+        [ProducesResponseType(typeof(ApiResponse<IEnumerable<ConditionLogDto>>), StatusCodes.Status200OK)]
+        public async Task<ActionResult<ApiResponse<IEnumerable<ConditionLogDto>>>> GetLogsByUtensil(int utensilId)
+        {
+            try
+            {
+                _logger.LogInformation("Admin retrieving maintenance logs for utensil with ID: {UtensilId}", utensilId);
+
+                // First check if the utensil exists
+                var utensil = await _utensilService.GetUtensilByIdAsync(utensilId);
+                if (utensil == null)
+                {
+                    return NotFound(new ApiErrorResponse
+                    {
+                        Status = "Error",
+                        Message = $"Utensil with ID {utensilId} not found"
+                    });
+                }
+
+                var logs = await _conditionLogService.GetByItemAsync(MaintenanceItemType.Utensil, utensilId);
+                var logDtos = logs.Select(MapToConditionLogDto);
+
+                return Ok(new ApiResponse<IEnumerable<ConditionLogDto>>
+                {
+                    Success = true,
+                    Message = $"Maintenance logs for utensil '{utensil.Name}' retrieved successfully",
+                    Data = logDtos
+                });
+            }
+            catch (Exception ex)
+            {
+                _logger.LogError(ex, "Error retrieving maintenance logs for utensil with ID: {UtensilId}", utensilId);
+                return BadRequest(new ApiErrorResponse
+                {
+                    Status = "Error",
+                    Message = "Failed to retrieve maintenance logs"
+                });
+            }
+        }
+
+        [HttpGet("hotpot/{hotpotId}")]
+        [ProducesResponseType(typeof(ApiResponse<IEnumerable<ConditionLogDto>>), StatusCodes.Status200OK)]
+        public async Task<ActionResult<ApiResponse<IEnumerable<ConditionLogDto>>>> GetLogsByHotpot(int hotpotId)
+        {
+            try
+            {
+                _logger.LogInformation("Admin retrieving maintenance logs for hotpot with ID: {HotpotId}", hotpotId);
+
+                // First check if the hotpot exists
+                var hotpot = await _hotpotService.GetByIdAsync(hotpotId);
+                if (hotpot == null)
+                {
+                    return NotFound(new ApiErrorResponse
+                    {
+                        Status = "Error",
+                        Message = $"Hotpot with ID {hotpotId} not found"
+                    });
+                }
+
+                var logs = await _conditionLogService.GetByItemAsync(MaintenanceItemType.Hotpot, hotpotId);
+                var logDtos = logs.Select(MapToConditionLogDto);
+
+                return Ok(new ApiResponse<IEnumerable<ConditionLogDto>>
+                {
+                    Success = true,
+                    Message = $"Maintenance logs for hotpot '{hotpot.Name}' retrieved successfully",
+                    Data = logDtos
+                });
+            }
+            catch (Exception ex)
+            {
+                _logger.LogError(ex, "Error retrieving maintenance logs for hotpot with ID: {HotpotId}", hotpotId);
+                return BadRequest(new ApiErrorResponse
+                {
+                    Status = "Error",
+                    Message = "Failed to retrieve maintenance logs"
+                });
+            }
+        }
+
+        private static ConditionLogDto MapToConditionLogDto(DamageDevice log)
+        {
+            if (log == null) return null;
+
+            return new ConditionLogDto
+            {
                 ConditionLogId = log.DamageDeviceId,
                 Name = log.Name,
                 Description = log.Description,
@@ -332,7 +628,6 @@
                 HotPotInventorySeriesNumber = log.HotPotInventory?.SeriesNumber,
                 CreatedAt = log.CreatedAt,
                 UpdatedAt = log.UpdatedAt
->>>>>>> 08a9d44a
             };
         }
     }
