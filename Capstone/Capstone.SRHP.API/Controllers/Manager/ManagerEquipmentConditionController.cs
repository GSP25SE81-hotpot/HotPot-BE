﻿using Capstone.HPTY.API.Hubs;
using Capstone.HPTY.ModelLayer.Entities;
using Capstone.HPTY.ModelLayer.Enum;
using Capstone.HPTY.ServiceLayer.DTOs.Common;
using Capstone.HPTY.ServiceLayer.DTOs.Equipment;
using Capstone.HPTY.ServiceLayer.Interfaces.ManagerService;
using Microsoft.AspNetCore.Authorization;
using Microsoft.AspNetCore.Http;
using Microsoft.AspNetCore.Mvc;
using Microsoft.AspNetCore.SignalR;

namespace Capstone.HPTY.API.Controllers.Manager
{
    [Route("api/manager/equipment-condition")]
    [ApiController]
    [Authorize(Roles = "Quản lý")]
    public class ManagerEquipmentConditionsController : ControllerBase
    {
        private readonly IEquipmentConditionService _equipmentConditionService;
        private readonly IHubContext<EquipmentConditionHub> _hubContext;

        public ManagerEquipmentConditionsController(
            IEquipmentConditionService equipmentConditionService,
            IHubContext<EquipmentConditionHub> hubContext)
        {
            _equipmentConditionService = equipmentConditionService;
            _hubContext = hubContext;
        }

        [HttpPost]
        [ProducesResponseType(StatusCodes.Status201Created)]
        [ProducesResponseType(StatusCodes.Status400BadRequest)]
        public async Task<ActionResult<ApiResponse<DamageDevice>>> CreateConditionLog([FromBody] DamageDevice damageDevice)
        {
            try
            {
                var result = await _equipmentConditionService.LogEquipmentConditionAsync(damageDevice);

<<<<<<< HEAD
                return CreatedAtAction(nameof(GetConditionLogById), new { id = result.ConditionLogId },
=======
                return CreatedAtAction(nameof(GetConditionLogById), new { id = result.DamageDeviceId },
>>>>>>> 6fac1051
                    ApiResponse<DamageDevice>.SuccessResponse(result, "Equipment condition logged successfully"));
            }
            catch (Exception ex)
            {
                return BadRequest(ApiResponse<DamageDevice>.ErrorResponse(ex.Message));
            }
        }

        [HttpGet("{id}")]
        [ProducesResponseType(StatusCodes.Status200OK)]
        [ProducesResponseType(StatusCodes.Status404NotFound)]
        public async Task<ActionResult<ApiResponse<DamageDevice>>> GetConditionLogById(int id)
        {
            var conditionLog = await _equipmentConditionService.GetConditionLogByIdAsync(id);
            if (conditionLog == null)
                return NotFound(ApiResponse<DamageDevice>.ErrorResponse($"Condition log with ID {id} not found"));

            return Ok(ApiResponse<DamageDevice>.SuccessResponse(conditionLog, "Condition log retrieved successfully"));
        }

        [HttpGet("by-equipment")]
        [ProducesResponseType(StatusCodes.Status200OK)]
        [ProducesResponseType(StatusCodes.Status400BadRequest)]
        public async Task<ActionResult<ApiResponse<IEnumerable<DamageDevice>>>> GetConditionLogsByEquipment(
            [FromQuery] string type, [FromQuery] int id)
        {
            if (string.IsNullOrEmpty(type) || (type.ToLower() != "hotpot" && type.ToLower() != "utensil"))
                return BadRequest(ApiResponse<IEnumerable<DamageDevice>>.ErrorResponse("Invalid equipment type. Must be 'hotpot' or 'utensil'."));

            var conditionLogs = await _equipmentConditionService.GetConditionLogsByEquipmentAsync(type, id);
            return Ok(ApiResponse<IEnumerable<DamageDevice>>.SuccessResponse(conditionLogs, "Equipment condition logs retrieved successfully"));
        }

        [HttpGet("by-status/{status}")]
        [ProducesResponseType(StatusCodes.Status200OK)]
        public async Task<ActionResult<ApiResponse<IEnumerable<DamageDevice>>>> GetConditionLogsByStatus(MaintenanceStatus status)
        {
            var conditionLogs = await _equipmentConditionService.GetConditionLogsByStatusAsync(status);
            return Ok(ApiResponse<IEnumerable<DamageDevice>>.SuccessResponse(conditionLogs, "Condition logs retrieved successfully"));
        }


        [HttpGet("by-date-range")]
        [ProducesResponseType(StatusCodes.Status200OK)]
        [ProducesResponseType(StatusCodes.Status400BadRequest)]
        public async Task<ActionResult<ApiResponse<IEnumerable<DamageDevice>>>> GetConditionLogsByDateRange(
            [FromQuery] DateTime startDate,
            [FromQuery] DateTime endDate)
        {
            if (startDate > endDate)
                return BadRequest(ApiResponse<IEnumerable<DamageDevice>>.ErrorResponse("Start date must be before end date"));

            var conditionLogs = await _equipmentConditionService.GetConditionLogsByDateRangeAsync(startDate, endDate);
            return Ok(ApiResponse<IEnumerable<DamageDevice>>.SuccessResponse(conditionLogs, "Condition logs retrieved successfully"));
        }

        [HttpGet("recent")]
        [ProducesResponseType(StatusCodes.Status200OK)]
        public async Task<ActionResult<ApiResponse<IEnumerable<DamageDevice>>>> GetRecentConditionLogs([FromQuery] int count = 10)
        {
            var conditionLogs = await _equipmentConditionService.GetRecentConditionLogsAsync(count);
            return Ok(ApiResponse<IEnumerable<DamageDevice>>.SuccessResponse(conditionLogs, "Recent condition logs retrieved successfully"));
        }

        [HttpPut("{id}/update-status")]
        [ProducesResponseType(StatusCodes.Status200OK)]
        [ProducesResponseType(StatusCodes.Status404NotFound)]
        [ProducesResponseType(StatusCodes.Status400BadRequest)]
        public async Task<ActionResult<ApiResponse<bool>>> UpdateConditionStatus(int id, [FromBody] UpdateConditionStatusRequest request)
        {
            try
            {
                var result = await _equipmentConditionService.UpdateConditionStatusAsync(id, request.Status);
                if (!result)
                    return NotFound(ApiResponse<bool>.ErrorResponse($"Condition log with ID {id} not found"));

                // Get the updated condition log for notification details
                var conditionLog = await _equipmentConditionService.GetConditionLogByIdAsync(id);

                // Determine equipment type and name for notification
                string equipmentType = conditionLog.HotPotInventoryId.HasValue ? "HotPot" : "Utensil";
                string equipmentName = conditionLog.HotPotInventoryId.HasValue
                    ? conditionLog.HotPotInventory?.Hotpot?.Name ?? "Unknown HotPot"
                    : conditionLog.Utensil?.Name ?? "Unknown Utensil";

                // Notify administrators about the status update
                await _hubContext.Clients.Group("Administrators").SendAsync("ReceiveStatusUpdate",
                    id,
                    equipmentType,
                    equipmentName,
                    conditionLog.Name,
                    request.Status.ToString(),
                    DateTime.UtcNow);

                return Ok(ApiResponse<bool>.SuccessResponse(true, "Condition status updated successfully"));
            }
            catch (Exception ex)
            {
                return BadRequest(ApiResponse<bool>.ErrorResponse(ex.Message));
            }
        }
      

        [HttpPost("notify-administrators")]
        [ProducesResponseType(StatusCodes.Status200OK)]
        [ProducesResponseType(StatusCodes.Status400BadRequest)]
        public async Task<ActionResult<ApiResponse<bool>>> NotifyAdministrators([FromBody] NotifyAdminRequest request)
        {
            try
            {
                // Notify administrators directly with the provided information
                await _hubContext.Clients.Group("Administrators").SendAsync("ReceiveDirectNotification",
                    request.ConditionLogId,
                    request.EquipmentType,
                    request.EquipmentName,
                    request.IssueName,
                    request.Description,
                    request.ScheduleType.ToString(),
                    DateTime.UtcNow);

                return Ok(ApiResponse<bool>.SuccessResponse(true, "Administrators notified successfully"));
            }
            catch (Exception ex)
            {
                return BadRequest(ApiResponse<bool>.ErrorResponse(ex.Message));
            }
        }
    }
}<|MERGE_RESOLUTION|>--- conflicted
+++ resolved
@@ -36,11 +36,7 @@
             {
                 var result = await _equipmentConditionService.LogEquipmentConditionAsync(damageDevice);
 
-<<<<<<< HEAD
-                return CreatedAtAction(nameof(GetConditionLogById), new { id = result.ConditionLogId },
-=======
                 return CreatedAtAction(nameof(GetConditionLogById), new { id = result.DamageDeviceId },
->>>>>>> 6fac1051
                     ApiResponse<DamageDevice>.SuccessResponse(result, "Equipment condition logged successfully"));
             }
             catch (Exception ex)
