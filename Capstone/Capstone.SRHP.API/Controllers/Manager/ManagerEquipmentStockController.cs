﻿using Capstone.HPTY.ModelLayer.Entities;
using Capstone.HPTY.ServiceLayer.DTOs.Common;
using Capstone.HPTY.ServiceLayer.DTOs.Equipment;
using Capstone.HPTY.ServiceLayer.Interfaces.ManagerService;
using Capstone.HPTY.ServiceLayer.Interfaces.Notification;
using Microsoft.AspNetCore.Authorization;
using Microsoft.AspNetCore.Mvc;

namespace Capstone.HPTY.API.Controllers.Manager
{
    [Route("api/manager/equipment-stock")]
    [ApiController]
    [Authorize(Roles = "Manager")]

    public class ManagerEquipmentStockController : ControllerBase
    {
        private readonly IEquipmentStockService _equipmentStockService;
        private readonly INotificationService _notificationService;
        private const int DEFAULT_LOW_STOCK_THRESHOLD = 5;

        public ManagerEquipmentStockController(
            IEquipmentStockService equipmentStockService,
            INotificationService notificationService)
        {
            _equipmentStockService = equipmentStockService;
            _notificationService = notificationService;
        }

        #region HotPot Inventory Endpoints

        [HttpGet("hotpot")]
        [ProducesResponseType(StatusCodes.Status200OK)]
        public async Task<ActionResult<ApiResponse<IEnumerable<HotPotInventoryDto>>>> GetAllHotPotInventory()
        {
            var inventory = await _equipmentStockService.GetAllHotPotInventoryAsync();
            return Ok(ApiResponse<IEnumerable<HotPotInventoryDto>>.SuccessResponse(inventory, "HotPot inventory retrieved successfully"));
        }

        [HttpGet("hotpot/{id}")]
        [ProducesResponseType(StatusCodes.Status200OK)]
        [ProducesResponseType(StatusCodes.Status404NotFound)]
        public async Task<ActionResult<ApiResponse<HotPotInventoryDetailDto>>> GetHotPotInventoryById(int id)
        {
            var inventory = await _equipmentStockService.GetHotPotInventoryByIdAsync(id);
            if (inventory == null)
                return NotFound(ApiResponse<HotPotInventoryDetailDto>.ErrorResponse($"HotPot inventory with ID {id} not found"));

            return Ok(ApiResponse<HotPotInventoryDetailDto>.SuccessResponse(inventory, "HotPot inventory retrieved successfully"));
        }

        [HttpGet("hotpot/type/{hotpotId}")]
        [ProducesResponseType(StatusCodes.Status200OK)]
        public async Task<ActionResult<ApiResponse<IEnumerable<HotPotInventoryDto>>>> GetHotPotInventoryByHotpotId(int hotpotId)
        {
            var inventory = await _equipmentStockService.GetHotPotInventoryByHotpotIdAsync(hotpotId);
            return Ok(ApiResponse<IEnumerable<HotPotInventoryDto>>.SuccessResponse(inventory, "HotPot inventory retrieved successfully"));
        }

        [HttpPut("hotpot/{id}/status")]
        [ProducesResponseType(StatusCodes.Status200OK)]
        [ProducesResponseType(StatusCodes.Status404NotFound)]
        [ProducesResponseType(StatusCodes.Status400BadRequest)]
        public async Task<ActionResult<ApiResponse<HotPotInventoryDetailDto>>> UpdateHotPotInventoryStatus(int id, [FromBody] UpdateEquipmentStatusRequest request)
        {
            try
            {
                if (!request.HotpotStatus.HasValue)
                    return BadRequest(ApiResponse<HotPotInventoryDetailDto>.ErrorResponse("HotpotStatus is required"));

                var result = await _equipmentStockService.UpdateHotPotInventoryAsync(id, request.HotpotStatus.Value, request.Reason);

                // Get equipment name for notification
                string equipmentName = result.HotpotName ?? $"HotPot #{result.SeriesNumber}";

                // Notify administrators about the status change using the simplified notification service
                await _notificationService.NotifyRoleAsync(
                    "Administrators",
                    "EquipmentStatusChange",
                    "Trạng Thái Nồi Lẩu Đã Thay Đổi",
                    $"Trạng thái của {equipmentName} đã thay đổi thành {result.Status}",
                    new Dictionary<string, object>
                    {
<<<<<<< HEAD
                        { "EquipmentId", id },
                        { "EquipmentType", "HotPot" },
                        { "EquipmentName", equipmentName },
                        { "NewStatus", result.Status },
                        { "Reason", request.Reason ?? "Không có lý do được cung cấp" },
                        { "UpdateTime", DateTime.UtcNow },
=======
                { "EquipmentId", id },
                { "EquipmentType", "HotPot" },
                { "EquipmentName", equipmentName },
                { "NewStatus", result.Status },
                { "Reason", request.Reason ?? "No reason provided" },
                { "UpdateTime", DateTime.UtcNow.AddHours(7) },
>>>>>>> 196510db
                    });

                return Ok(ApiResponse<HotPotInventoryDetailDto>.SuccessResponse(result, "HotPot inventory status updated successfully"));
            }
            catch (KeyNotFoundException ex)
            {
                return NotFound(ApiResponse<HotPotInventory>.ErrorResponse(ex.Message));
            }
            catch (Exception ex)
            {
                return BadRequest(ApiResponse<HotPotInventory>.ErrorResponse(ex.Message));
            }
        }

        #endregion

        #region Utensil Endpoints

        [HttpGet("utensil")]
        [ProducesResponseType(StatusCodes.Status200OK)]
        public async Task<ActionResult<ApiResponse<IEnumerable<UtensilDto>>>> GetAllUtensils()
        {
            var utensils = await _equipmentStockService.GetAllUtensilsAsync();
            return Ok(ApiResponse<IEnumerable<UtensilDto>>.SuccessResponse(utensils, "Utensils retrieved successfully"));
        }

        [HttpGet("utensil/{id}")]
        [ProducesResponseType(StatusCodes.Status200OK)]
        [ProducesResponseType(StatusCodes.Status404NotFound)]
        public async Task<ActionResult<ApiResponse<UtensilDetailDto>>> GetUtensilById(int id)
        {
            var utensil = await _equipmentStockService.GetUtensilByIdAsync(id);
            if (utensil == null)
                return NotFound(ApiResponse<UtensilDetailDto>.ErrorResponse($"Utensil with ID {id} not found"));

            return Ok(ApiResponse<UtensilDetailDto>.SuccessResponse(utensil, "Utensil retrieved successfully"));
        }

        [HttpGet("utensil/type/{typeId}")]
        [ProducesResponseType(StatusCodes.Status200OK)]
        public async Task<ActionResult<ApiResponse<IEnumerable<UtensilDto>>>> GetUtensilsByType(int typeId)
        {
            var utensils = await _equipmentStockService.GetUtensilsByTypeAsync(typeId);
            return Ok(ApiResponse<IEnumerable<UtensilDto>>.SuccessResponse(utensils, "Utensils retrieved successfully"));
        }

        [HttpPut("utensil/{id}/quantity")]
        [ProducesResponseType(StatusCodes.Status200OK)]
        [ProducesResponseType(StatusCodes.Status404NotFound)]
        [ProducesResponseType(StatusCodes.Status400BadRequest)]
        public async Task<ActionResult<ApiResponse<UtensilDetailDto>>> UpdateUtensilQuantity(int id, [FromBody] UpdateUtensilQuantityRequest request)
        {
            try
            {
                var result = await _equipmentStockService.UpdateUtensilQuantityAsync(id, request.Quantity);

                // Check if the quantity is below the threshold and notify administrators
                if (result.Quantity <= DEFAULT_LOW_STOCK_THRESHOLD && result.Quantity > 0)
                {
                    await _notificationService.NotifyRoleAsync(
                        "Administrators",
                        "LowStock",
                        "Cảnh Báo Dụng Cụ Sắp Hết Hàng",
                        $"Hàng tồn kho thấp cho {result.Name}: còn lại {result.Quantity} (ngưỡng: {DEFAULT_LOW_STOCK_THRESHOLD})",
                        new Dictionary<string, object>
                        {
<<<<<<< HEAD
                            { "EquipmentId", id },
                            { "EquipmentType", "Utensil" },
                            { "EquipmentName", result.Name },
                            { "Quantity", result.Quantity },
                            { "Threshold", DEFAULT_LOW_STOCK_THRESHOLD },
                            { "UtensilTypeId", result.UtensilTypeId },
                            { "UtensilTypeName", result.UtensilTypeName },
                            { "UpdateTime", DateTime.UtcNow },
=======
                    { "EquipmentId", id },
                    { "EquipmentType", "Utensil" },
                    { "EquipmentName", result.Name },
                    { "Quantity", result.Quantity },
                    { "Threshold", DEFAULT_LOW_STOCK_THRESHOLD },
                    { "UtensilTypeId", result.UtensilTypeId },
                    { "UtensilTypeName", result.UtensilTypeName },
                    { "UpdateTime", DateTime.UtcNow.AddHours(7) },
>>>>>>> 196510db
                        });
                }

                // If quantity is 0, notify about out of stock
                if (result.Quantity == 0)
                {
                    await _notificationService.NotifyRoleAsync(
                  "Administrators",
                  "OutOfStock",
                  "Dụng Cụ Đã Hết Hàng",
                  $"{result.Name} hiện đã hết hàng",
                  new Dictionary<string, object>
                  {
                    { "EquipmentId", id },
                    { "EquipmentType", "Utensil" },
                    { "EquipmentName", result.Name },
                    { "UtensilTypeId", result.UtensilTypeId },
                    { "UtensilTypeName", result.UtensilTypeName },
                    { "UpdateTime", DateTime.UtcNow.AddHours(7) },
                    { "Priority", "High" }
                  });

                }

                return Ok(ApiResponse<UtensilDetailDto>.SuccessResponse(result, "Utensil quantity updated successfully"));
            }
            catch (KeyNotFoundException ex)
            {
                return NotFound(ApiResponse<UtensilDetailDto>.ErrorResponse(ex.Message));
            }
            catch (Exception ex)
            {
                return BadRequest(ApiResponse<UtensilDetailDto>.ErrorResponse(ex.Message));
            }
        }

        [HttpPut("utensil/{id}/status")]
        [ProducesResponseType(StatusCodes.Status200OK)]
        [ProducesResponseType(StatusCodes.Status404NotFound)]
        [ProducesResponseType(StatusCodes.Status400BadRequest)]
        public async Task<ActionResult<ApiResponse<UtensilDetailDto>>> UpdateUtensilStatus(int id, [FromBody] UpdateEquipmentStatusRequest request)
        {
            try
            {
                if (!request.IsAvailable.HasValue)
                    return BadRequest(ApiResponse<UtensilDetailDto>.ErrorResponse("IsAvailable is required"));

                var result = await _equipmentStockService.UpdateUtensilStatusAsync(id, request.IsAvailable.Value);

                // Determine status text for notification
                string statusText = result.Status ? "Available" : "Unavailable";

                // Notify administrators about the status change
                await _notificationService.NotifyRoleAsync(
<<<<<<< HEAD
                     "Administrators",
                     "EquipmentStatusChange",
                     "Trạng Thái Dụng Cụ Đã Thay Đổi",
                     $"Trạng thái của {result.Name} đã thay đổi thành {statusText}",
                     new Dictionary<string, object>
                     {
                        { "EquipmentId", id },
                        { "EquipmentType", "Utensil" },
                        { "EquipmentName", result.Name },
                        { "PreviousStatus", !result.Status ? "Khả dụng" : "Không khả dụng" }, // Đảo ngược trạng thái hiện tại để lấy trạng thái trước đó
                        { "NewStatus", statusText },
                        { "Reason", request.Reason ?? "Không có lý do được cung cấp" },
                        { "UpdateTime", DateTime.UtcNow },
                        { "UtensilTypeId", result.UtensilTypeId },
                        { "UtensilTypeName", result.UtensilTypeName }
                     });
=======
                    "Administrators",
                    "EquipmentStatusChange",
                    "Utensil Status Changed",
                    $"{result.Name} status changed to {statusText}",
                    new Dictionary<string, object>
                    {
                { "EquipmentId", id },
                { "EquipmentType", "Utensil" },
                { "EquipmentName", result.Name },
                { "PreviousStatus", !result.Status ? "Available" : "Unavailable" }, // Invert current status to get previous
                { "NewStatus", statusText },
                { "Reason", request.Reason ?? "No reason provided" },
                { "UpdateTime", DateTime.UtcNow.AddHours(7) },
                { "UtensilTypeId", result.UtensilTypeId },
                { "UtensilTypeName", result.UtensilTypeName }
                    });
>>>>>>> 196510db

                return Ok(ApiResponse<UtensilDetailDto>.SuccessResponse(result, "Utensil status updated successfully"));
            }
            catch (KeyNotFoundException ex)
            {
                return NotFound(ApiResponse<UtensilDetailDto>.ErrorResponse(ex.Message));
            }
            catch (Exception ex)
            {
                return BadRequest(ApiResponse<UtensilDetailDto>.ErrorResponse(ex.Message));
            }
        }


        #endregion

        #region Stock Status Endpoints

        [HttpGet("low-stock")]
        [ProducesResponseType(StatusCodes.Status200OK)]
        public async Task<ActionResult<ApiResponse<IEnumerable<UtensilDto>>>> GetLowStockUtensils([FromQuery] int threshold = DEFAULT_LOW_STOCK_THRESHOLD)
        {
            var utensils = await _equipmentStockService.GetLowStockUtensilsAsync(threshold);
            return Ok(ApiResponse<IEnumerable<UtensilDto>>.SuccessResponse(utensils, "Low stock utensils retrieved successfully"));
        }

        [HttpGet("status-summary")]
        [ProducesResponseType(StatusCodes.Status200OK)]
        public async Task<ActionResult<ApiResponse<IEnumerable<EquipmentStatusDto>>>> GetEquipmentStatusSummary()
        {
            var summary = await _equipmentStockService.GetEquipmentStatusSummaryAsync();
            return Ok(ApiResponse<IEnumerable<EquipmentStatusDto>>.SuccessResponse(summary, "Equipment status summary retrieved successfully"));
        }


        [HttpGet("unavailable")]
        [ProducesResponseType(StatusCodes.Status200OK)]
        public async Task<ActionResult<ApiResponse<EquipmentUnavailableResponse>>> GetUnavailableEquipment()
        {
            try
            {
                // Get all hotpot inventory
                var hotpotInventory = await _equipmentStockService.GetAllHotPotInventoryAsync();
                var unavailableHotpots = hotpotInventory.Where(h => h.Status != "Available").ToList();

                // Get all utensils
                var utensils = await _equipmentStockService.GetAllUtensilsAsync();
                var unavailableUtensils = utensils.Where(u => u.Status == false || u.Quantity == 0).ToList();

                var response = new EquipmentUnavailableResponse
                {
                    UnavailableHotPots = unavailableHotpots,
                    UnavailableUtensils = unavailableUtensils,
                    TotalUnavailableCount = unavailableHotpots.Count + unavailableUtensils.Count
                };

                return Ok(ApiResponse<EquipmentUnavailableResponse>.SuccessResponse(response, "Unavailable equipment retrieved successfully"));
            }
            catch (Exception ex)
            {
                return BadRequest(ApiResponse<EquipmentUnavailableResponse>.ErrorResponse(ex.Message));
            }
        }

        [HttpGet("available")]
        [ProducesResponseType(StatusCodes.Status200OK)]
        public async Task<ActionResult<ApiResponse<EquipmentAvailableResponse>>> GetAvailableEquipment()
        {
            try
            {
                // Get all hotpot inventory
                var hotpotInventory = await _equipmentStockService.GetAllHotPotInventoryAsync();
                var availableHotpots = hotpotInventory.Where(h => h.Status == "Available").ToList();

                // Get all utensils
                var utensils = await _equipmentStockService.GetAllUtensilsAsync();
                var availableUtensils = utensils.Where(u => u.Status == true && u.Quantity > 0).ToList();

                var response = new EquipmentAvailableResponse
                {
                    AvailableHotPots = availableHotpots,
                    AvailableUtensils = availableUtensils,
                    TotalAvailableCount = availableHotpots.Count + availableUtensils.Count
                };

                return Ok(ApiResponse<EquipmentAvailableResponse>.SuccessResponse(response, "Available equipment retrieved successfully"));
            }
            catch (Exception ex)
            {
                return BadRequest(ApiResponse<EquipmentAvailableResponse>.ErrorResponse(ex.Message));
            }
        }

        [HttpGet("dashboard")]
        [ProducesResponseType(StatusCodes.Status200OK)]
        public async Task<ActionResult<ApiResponse<EquipmentDashboardResponse>>> GetEquipmentDashboard()
        {
            try
            {
                // Get status summary
                var statusSummary = await _equipmentStockService.GetEquipmentStatusSummaryAsync();

                // Get low stock utensils
                var lowStockUtensils = await _equipmentStockService.GetLowStockUtensilsAsync();

                // Get all hotpot inventory
                var hotpotInventory = await _equipmentStockService.GetAllHotPotInventoryAsync();
                var unavailableHotpots = hotpotInventory.Where(h => h.Status != "Available").ToList();

                // Get all utensils
                var utensils = await _equipmentStockService.GetAllUtensilsAsync();
                var unavailableUtensils = utensils.Where(u => u.Status == false || u.Quantity == 0).ToList();

                var response = new EquipmentDashboardResponse
                {
                    StatusSummary = statusSummary.ToList(),
                    LowStockUtensils = lowStockUtensils.ToList(),
                    UnavailableHotPots = unavailableHotpots,
                    UnavailableUtensils = unavailableUtensils,
                    TotalEquipmentCount = hotpotInventory.Count() + utensils.Count(),
                    TotalAvailableCount = hotpotInventory.Count(h => h.Status == "Available") + utensils.Count(u => u.Status == true && u.Quantity > 0),
                    TotalUnavailableCount = unavailableHotpots.Count + unavailableUtensils.Count,
                    TotalLowStockCount = lowStockUtensils.Count()
                };

                return Ok(ApiResponse<EquipmentDashboardResponse>.SuccessResponse(response, "Equipment dashboard data retrieved successfully"));
            }
            catch (Exception ex)
            {
                return BadRequest(ApiResponse<EquipmentDashboardResponse>.ErrorResponse(ex.Message));
            }
        }

        #endregion
    }
}<|MERGE_RESOLUTION|>--- conflicted
+++ resolved
@@ -80,21 +80,12 @@
                     $"Trạng thái của {equipmentName} đã thay đổi thành {result.Status}",
                     new Dictionary<string, object>
                     {
-<<<<<<< HEAD
                         { "EquipmentId", id },
                         { "EquipmentType", "HotPot" },
                         { "EquipmentName", equipmentName },
                         { "NewStatus", result.Status },
                         { "Reason", request.Reason ?? "Không có lý do được cung cấp" },
                         { "UpdateTime", DateTime.UtcNow },
-=======
-                { "EquipmentId", id },
-                { "EquipmentType", "HotPot" },
-                { "EquipmentName", equipmentName },
-                { "NewStatus", result.Status },
-                { "Reason", request.Reason ?? "No reason provided" },
-                { "UpdateTime", DateTime.UtcNow.AddHours(7) },
->>>>>>> 196510db
                     });
 
                 return Ok(ApiResponse<HotPotInventoryDetailDto>.SuccessResponse(result, "HotPot inventory status updated successfully"));
@@ -161,7 +152,6 @@
                         $"Hàng tồn kho thấp cho {result.Name}: còn lại {result.Quantity} (ngưỡng: {DEFAULT_LOW_STOCK_THRESHOLD})",
                         new Dictionary<string, object>
                         {
-<<<<<<< HEAD
                             { "EquipmentId", id },
                             { "EquipmentType", "Utensil" },
                             { "EquipmentName", result.Name },
@@ -170,16 +160,6 @@
                             { "UtensilTypeId", result.UtensilTypeId },
                             { "UtensilTypeName", result.UtensilTypeName },
                             { "UpdateTime", DateTime.UtcNow },
-=======
-                    { "EquipmentId", id },
-                    { "EquipmentType", "Utensil" },
-                    { "EquipmentName", result.Name },
-                    { "Quantity", result.Quantity },
-                    { "Threshold", DEFAULT_LOW_STOCK_THRESHOLD },
-                    { "UtensilTypeId", result.UtensilTypeId },
-                    { "UtensilTypeName", result.UtensilTypeName },
-                    { "UpdateTime", DateTime.UtcNow.AddHours(7) },
->>>>>>> 196510db
                         });
                 }
 
@@ -234,24 +214,6 @@
 
                 // Notify administrators about the status change
                 await _notificationService.NotifyRoleAsync(
-<<<<<<< HEAD
-                     "Administrators",
-                     "EquipmentStatusChange",
-                     "Trạng Thái Dụng Cụ Đã Thay Đổi",
-                     $"Trạng thái của {result.Name} đã thay đổi thành {statusText}",
-                     new Dictionary<string, object>
-                     {
-                        { "EquipmentId", id },
-                        { "EquipmentType", "Utensil" },
-                        { "EquipmentName", result.Name },
-                        { "PreviousStatus", !result.Status ? "Khả dụng" : "Không khả dụng" }, // Đảo ngược trạng thái hiện tại để lấy trạng thái trước đó
-                        { "NewStatus", statusText },
-                        { "Reason", request.Reason ?? "Không có lý do được cung cấp" },
-                        { "UpdateTime", DateTime.UtcNow },
-                        { "UtensilTypeId", result.UtensilTypeId },
-                        { "UtensilTypeName", result.UtensilTypeName }
-                     });
-=======
                     "Administrators",
                     "EquipmentStatusChange",
                     "Utensil Status Changed",
@@ -264,11 +226,10 @@
                 { "PreviousStatus", !result.Status ? "Available" : "Unavailable" }, // Invert current status to get previous
                 { "NewStatus", statusText },
                 { "Reason", request.Reason ?? "No reason provided" },
-                { "UpdateTime", DateTime.UtcNow.AddHours(7) },
+                { "UpdateTime", DateTime.UtcNow },
                 { "UtensilTypeId", result.UtensilTypeId },
                 { "UtensilTypeName", result.UtensilTypeName }
                     });
->>>>>>> 196510db
 
                 return Ok(ApiResponse<UtensilDetailDto>.SuccessResponse(result, "Utensil status updated successfully"));
             }
