﻿using Capstone.HPTY.ModelLayer.Entities;
using Capstone.HPTY.ModelLayer.Enum;
using Capstone.HPTY.ServiceLayer.DTOs.Common;
using Capstone.HPTY.ServiceLayer.DTOs.Equipment;
using Capstone.HPTY.ServiceLayer.DTOs.Management;
using Capstone.HPTY.ServiceLayer.Interfaces.Notification;
using Capstone.HPTY.ServiceLayer.Interfaces.ReplacementService;
using Microsoft.AspNetCore.Authorization;
using Microsoft.AspNetCore.Mvc;

namespace Capstone.HPTY.API.Controllers.Manager
{
    [Route("api/manager/replacement")]
    [ApiController]
    [Authorize(Roles = "Manager")]
    public class ManagerReplacementController : ControllerBase
    {
        private readonly IReplacementRequestService _replacementService;
        private readonly INotificationService _notificationService;

        public ManagerReplacementController(
            IReplacementRequestService replacementService,
            INotificationService notificationService)
        {
            _replacementService = replacementService;
            _notificationService = notificationService;
        }


        #region Replacement Request Management

        [HttpGet("all")]
        [ProducesResponseType(StatusCodes.Status200OK)]
        public async Task<ActionResult<ApiResponse<IEnumerable<ReplacementRequestSummaryDto>>>> GetAllReplacementRequests()
        {
            var requests = await _replacementService.GetAllReplacementRequestsAsync();
            var dtos = requests.Select(MapToSummaryDto).ToList();

            return Ok(ApiResponse<IEnumerable<ReplacementRequestSummaryDto>>.SuccessResponse(
                dtos, "Replacement requests retrieved successfully"));
        }

        [HttpGet("status/{status}")]
        [ProducesResponseType(StatusCodes.Status200OK)]
        [ProducesResponseType(StatusCodes.Status400BadRequest)]
        public async Task<ActionResult<ApiResponse<IEnumerable<ReplacementRequestSummaryDto>>>> GetReplacementRequestsByStatus(ReplacementRequestStatus status)
        {
            if (!Enum.IsDefined(typeof(ReplacementRequestStatus), status))
                return BadRequest(ApiResponse<IEnumerable<ReplacementRequestSummaryDto>>.ErrorResponse("Invalid status value"));

            var requests = await _replacementService.GetReplacementRequestsByStatusAsync(status);
            var dtos = requests.Select(MapToSummaryDto).ToList();

            return Ok(ApiResponse<IEnumerable<ReplacementRequestSummaryDto>>.SuccessResponse(
                dtos, $"Replacement requests with status '{status}' retrieved successfully"));
        }

        [HttpGet("id/{id}")]
        [ProducesResponseType(StatusCodes.Status200OK)]
        [ProducesResponseType(StatusCodes.Status404NotFound)]
        public async Task<ActionResult<ApiResponse<ReplacementRequestDetailDto>>> GetReplacementRequestById(int id)
        {
            var request = await _replacementService.GetReplacementRequestByIdAsync(id);

            if (request == null)
                return NotFound(ApiResponse<ReplacementRequestDetailDto>.ErrorResponse($"Replacement request with ID {id} not found"));

            var dto = MapToDetailDto(request);

            return Ok(ApiResponse<ReplacementRequestDetailDto>.SuccessResponse(
                dto, "Replacement request retrieved successfully"));
        }

        [HttpPut("{id}/review")]
        [ProducesResponseType(StatusCodes.Status200OK)]
        [ProducesResponseType(StatusCodes.Status404NotFound)]
        [ProducesResponseType(StatusCodes.Status400BadRequest)]
        public async Task<ActionResult<ApiResponse<ReplacementRequestDetailDto>>> ReviewReplacementRequest(
        int id, [FromBody] ReviewReplacementRequestDto reviewDto)
        {
            try
            {
                var request = await _replacementService.ReviewReplacementRequestAsync(
                    id, reviewDto.IsApproved, reviewDto.ReviewNotes);

                var dto = MapToDetailDto(request);
                string statusText = reviewDto.IsApproved ? "approved" : "rejected";
                string equipmentName = dto.EquipmentName;

                // Notify staff about the review decision
                await _notificationService.NotifyRoleAsync(
                    "Staff",
                    "ReplacementReviewed",
                    $"Yêu Cầu Thay Thế Đã Được {statusText.ToUpper()}",
                    $"Yêu cầu thay thế cho {equipmentName} đã được {statusText}",
                    new Dictionary<string, object>
                    {
<<<<<<< HEAD
                        { "RequestId", id },
                        { "EquipmentName", equipmentName },
                        //{ "EquipmentType", dto.EquipmentType },
                        { "IsApproved", reviewDto.IsApproved },
                        { "Status", dto.Status },
                        { "ReviewNotes", reviewDto.ReviewNotes },
                        { "ReviewDate", DateTime.UtcNow },
=======
                { "RequestId", id },
                { "EquipmentName", equipmentName },
                //{ "EquipmentType", dto.EquipmentType },
                { "IsApproved", reviewDto.IsApproved },
                { "Status", dto.Status },
                { "ReviewNotes", reviewDto.ReviewNotes },
                { "ReviewDate", DateTime.UtcNow.AddHours(7) },
>>>>>>> 196510db
                    });

                // Notify the customer if applicable
                if (dto.CustomerId != 0 && dto.CustomerId.HasValue)
                {
                    await _notificationService.NotifyUserAsync(
                         dto.CustomerId.Value,
                         "ReplacementReviewed",
                         $"Yêu Cầu Thay Thế Của Bạn Đã Được {statusText}",
                         $"Yêu cầu thay thế {equipmentName} của bạn đã được {statusText}",
                         new Dictionary<string, object>
                         {
                            { "RequestId", id },
                            { "EquipmentName", equipmentName },
                            { "IsApproved", reviewDto.IsApproved },
                            { "Status", dto.Status },
                            { "ReviewNotes", reviewDto.ReviewNotes },
                            { "NextSteps", reviewDto.IsApproved ?
                                "Một nhân viên sẽ sớm được phân công xử lý việc thay thế cho bạn." :
                                "Vui lòng liên hệ dịch vụ khách hàng nếu bạn có bất kỳ câu hỏi nào." }
                         });
                }

                return Ok(ApiResponse<ReplacementRequestDetailDto>.SuccessResponse(
                    dto, $"Replacement request {statusText} successfully"));
            }
            catch (KeyNotFoundException ex)
            {
                return NotFound(ApiResponse<ReplacementRequestDetailDto>.ErrorResponse(ex.Message));
            }
            catch (InvalidOperationException ex)
            {
                return BadRequest(ApiResponse<ReplacementRequestDetailDto>.ErrorResponse(ex.Message));
            }
            catch (Exception ex)
            {
                return BadRequest(ApiResponse<ReplacementRequestDetailDto>.ErrorResponse(ex.Message));
            }
        }

        #endregion

        #region Staff Allocation and Resolution Timeline

        [HttpPut("{id}/assign-staff")]
        [ProducesResponseType(StatusCodes.Status200OK)]
        [ProducesResponseType(StatusCodes.Status404NotFound)]
        [ProducesResponseType(StatusCodes.Status400BadRequest)]
        public async Task<ActionResult<ApiResponse<ReplacementRequestDetailDto>>> AssignStaffToReplacement(
         int id, [FromBody] AssignStaffRequest assignDto)
        {
            try
            {
                var request = await _replacementService.AssignStaffToReplacementAsync(
                    id, assignDto.StaffId);

                var dto = MapToDetailDto(request);
                string equipmentName = dto.EquipmentName;

                // Notify the specific staff member who was assigned
                if (request.AssignedStaffId.HasValue)
                {
                    await _notificationService.NotifyUserAsync(
                        request.AssignedStaffId.Value,
                        "ReplacementAssignment",
                        "Nhiệm Vụ Thay Thế Mới",
                        $"Bạn đã được phân công xử lý việc thay thế cho {equipmentName}",
                        new Dictionary<string, object>
                        {
<<<<<<< HEAD
                            { "RequestId", id },
                            { "EquipmentName", equipmentName },
                            //{ "EquipmentType", dto.EquipmentType },
                            { "RequestReason", dto.RequestReason },
                            { "CustomerName", dto.CustomerName },
                            { "CustomerId", dto.CustomerId },
                            { "Status", dto.Status },
                            { "AssignmentDate", DateTime.UtcNow },
                            { "Instructions", "Vui lòng kiểm tra thiết bị và xác nhận nếu cần thay thế." }
=======
                    { "RequestId", id },
                    { "EquipmentName", equipmentName },
                    //{ "EquipmentType", dto.EquipmentType },
                    { "RequestReason", dto.RequestReason },
                    { "CustomerName", dto.CustomerName },
                    { "CustomerId", dto.CustomerId },
                    { "Status", dto.Status },
                    { "AssignmentDate", DateTime.UtcNow.AddHours(7) },
                    { "Instructions", "Please inspect the equipment and confirm if replacement is needed." }
>>>>>>> 196510db
                        });
                }

                // Notify the customer if applicable
                if (dto.CustomerId != 0 && dto.CustomerId.HasValue)
                {
                    await _notificationService.NotifyUserAsync(
<<<<<<< HEAD
                         dto.CustomerId.Value,
                         "ReplacementInProgress",
                         "Yêu Cầu Thay Thế Của Bạn Đang Được Xử Lý",
                         $"Một nhân viên đã được phân công xử lý việc thay thế {equipmentName} cho bạn",
                         new Dictionary<string, object>
                         {
                            { "RequestId", id },
                            { "EquipmentName", equipmentName },
                            { "StaffName", dto.AssignedStaffName },
                            { "Status", dto.Status },
                            { "AssignmentDate", DateTime.UtcNow },
                            { "NextSteps", "Nhân viên sẽ liên hệ với bạn để sắp xếp việc thay thế." }
                         });
=======
                        dto.CustomerId.Value,
                        "ReplacementInProgress",
                        "Your Replacement Request is in Progress",
                        $"A staff member has been assigned to handle your replacement for {equipmentName}",
                        new Dictionary<string, object>
                        {
                    { "RequestId", id },
                    { "EquipmentName", equipmentName },
                    { "StaffName", dto.AssignedStaffName },
                    { "Status", dto.Status },
                    { "AssignmentDate", DateTime.UtcNow.AddHours(7) },
                    { "NextSteps", "The staff member will contact you to arrange the replacement." }
                        });
>>>>>>> 196510db
                }

                return Ok(ApiResponse<ReplacementRequestDetailDto>.SuccessResponse(
                    dto, "Staff assigned to replacement request successfully"));
            }
            catch (KeyNotFoundException ex)
            {
                return NotFound(ApiResponse<ReplacementRequestDetailDto>.ErrorResponse(ex.Message));
            }
            catch (InvalidOperationException ex)
            {
                return BadRequest(ApiResponse<ReplacementRequestDetailDto>.ErrorResponse(ex.Message));
            }
            catch (Exception ex)
            {
                return BadRequest(ApiResponse<ReplacementRequestDetailDto>.ErrorResponse(ex.Message));
            }
        }

        #endregion

        #region Dashboard and Reporting

        [HttpGet("dashboard")]
        [ProducesResponseType(StatusCodes.Status200OK)]
        public async Task<ActionResult<ApiResponse<ReplacementDashboardDto>>> GetReplacementDashboard()
        {
            var allRequests = await _replacementService.GetAllReplacementRequestsAsync();

            var dashboard = new ReplacementDashboardDto
            {
                TotalRequests = allRequests.Count(),
                PendingRequests = allRequests.Count(r => r.Status == ReplacementRequestStatus.Pending),
                ApprovedRequests = allRequests.Count(r => r.Status == ReplacementRequestStatus.Approved),
                InProgressRequests = allRequests.Count(r => r.Status == ReplacementRequestStatus.InProgress),
                CompletedRequests = allRequests.Count(r => r.Status == ReplacementRequestStatus.Completed),
                RejectedRequests = allRequests.Count(r => r.Status == ReplacementRequestStatus.Rejected),
                CancelledRequests = allRequests.Count(r => r.Status == ReplacementRequestStatus.Cancelled),

                // Count HotPot requests (those with HotPotInventoryId)
                HotPotRequests = allRequests.Count(r => r.HotPotInventoryId.HasValue),

                RecentRequests = allRequests
                    .OrderByDescending(r => r.RequestDate)
                    .Take(5)
                    .Select(MapToSummaryDto)
                    .ToList()
            };

            return Ok(ApiResponse<ReplacementDashboardDto>.SuccessResponse(
                dashboard, "Replacement dashboard data retrieved successfully"));
        }

        #endregion

        #region Helper Methods

        private string GetEquipmentName(ReplacementRequest request)
        {
            if (request.HotPotInventory != null)
            {
                return request.HotPotInventory.Hotpot?.Name ?? $"HotPot #{request.HotPotInventory.SeriesNumber}";
            }
            return "Unknown Equipment";
        }

        private ReplacementRequestSummaryDto MapToSummaryDto(ReplacementRequest request)
        {
            string equipmentName = GetEquipmentName(request);

            return new ReplacementRequestSummaryDto
            {
                ReplacementRequestId = request.ReplacementRequestId,
                RequestReason = request.RequestReason,
                Status = request.Status,
                RequestDate = request.RequestDate,
                ReviewDate = request.ReviewDate,
                CompletionDate = request.CompletionDate,
                EquipmentName = equipmentName,
                CustomerName = request.Customer?.Name ?? "Unknown Customer",
                AssignedStaffName = request.AssignedStaff?.Name
            };
        }

        private ReplacementRequestDetailDto MapToDetailDto(ReplacementRequest request)
        {
            string equipmentName = GetEquipmentName(request);

            return new ReplacementRequestDetailDto
            {
                ReplacementRequestId = request.ReplacementRequestId,
                RequestReason = request.RequestReason,
                AdditionalNotes = request.AdditionalNotes,
                Status = request.Status,
                RequestDate = request.RequestDate,
                ReviewDate = request.ReviewDate,
                ReviewNotes = request.ReviewNotes,
                CompletionDate = request.CompletionDate,

                // Set the EquipmentName property
                EquipmentName = equipmentName,

                CustomerId = request.CustomerId,
                CustomerName = request.Customer?.Name ?? "Unknown Customer",
                CustomerEmail = request.Customer?.Email ?? "Unknown Email",
                CustomerPhone = request.Customer?.PhoneNumber ?? "Unknown Phone",

                AssignedStaffId = request.AssignedStaffId,
                AssignedStaffName = request.AssignedStaff?.Name,

                HotPotInventoryId = request.HotPotInventoryId,
                HotPotSeriesNumber = request.HotPotInventory?.SeriesNumber,
                HotPotName = request.HotPotInventory?.Hotpot?.Name
            };
        }

        #endregion
    }
}<|MERGE_RESOLUTION|>--- conflicted
+++ resolved
@@ -95,7 +95,6 @@
                     $"Yêu cầu thay thế cho {equipmentName} đã được {statusText}",
                     new Dictionary<string, object>
                     {
-<<<<<<< HEAD
                         { "RequestId", id },
                         { "EquipmentName", equipmentName },
                         //{ "EquipmentType", dto.EquipmentType },
@@ -103,15 +102,6 @@
                         { "Status", dto.Status },
                         { "ReviewNotes", reviewDto.ReviewNotes },
                         { "ReviewDate", DateTime.UtcNow },
-=======
-                { "RequestId", id },
-                { "EquipmentName", equipmentName },
-                //{ "EquipmentType", dto.EquipmentType },
-                { "IsApproved", reviewDto.IsApproved },
-                { "Status", dto.Status },
-                { "ReviewNotes", reviewDto.ReviewNotes },
-                { "ReviewDate", DateTime.UtcNow.AddHours(7) },
->>>>>>> 196510db
                     });
 
                 // Notify the customer if applicable
@@ -181,7 +171,6 @@
                         $"Bạn đã được phân công xử lý việc thay thế cho {equipmentName}",
                         new Dictionary<string, object>
                         {
-<<<<<<< HEAD
                             { "RequestId", id },
                             { "EquipmentName", equipmentName },
                             //{ "EquipmentType", dto.EquipmentType },
@@ -191,17 +180,6 @@
                             { "Status", dto.Status },
                             { "AssignmentDate", DateTime.UtcNow },
                             { "Instructions", "Vui lòng kiểm tra thiết bị và xác nhận nếu cần thay thế." }
-=======
-                    { "RequestId", id },
-                    { "EquipmentName", equipmentName },
-                    //{ "EquipmentType", dto.EquipmentType },
-                    { "RequestReason", dto.RequestReason },
-                    { "CustomerName", dto.CustomerName },
-                    { "CustomerId", dto.CustomerId },
-                    { "Status", dto.Status },
-                    { "AssignmentDate", DateTime.UtcNow.AddHours(7) },
-                    { "Instructions", "Please inspect the equipment and confirm if replacement is needed." }
->>>>>>> 196510db
                         });
                 }
 
@@ -209,21 +187,6 @@
                 if (dto.CustomerId != 0 && dto.CustomerId.HasValue)
                 {
                     await _notificationService.NotifyUserAsync(
-<<<<<<< HEAD
-                         dto.CustomerId.Value,
-                         "ReplacementInProgress",
-                         "Yêu Cầu Thay Thế Của Bạn Đang Được Xử Lý",
-                         $"Một nhân viên đã được phân công xử lý việc thay thế {equipmentName} cho bạn",
-                         new Dictionary<string, object>
-                         {
-                            { "RequestId", id },
-                            { "EquipmentName", equipmentName },
-                            { "StaffName", dto.AssignedStaffName },
-                            { "Status", dto.Status },
-                            { "AssignmentDate", DateTime.UtcNow },
-                            { "NextSteps", "Nhân viên sẽ liên hệ với bạn để sắp xếp việc thay thế." }
-                         });
-=======
                         dto.CustomerId.Value,
                         "ReplacementInProgress",
                         "Your Replacement Request is in Progress",
@@ -234,10 +197,9 @@
                     { "EquipmentName", equipmentName },
                     { "StaffName", dto.AssignedStaffName },
                     { "Status", dto.Status },
-                    { "AssignmentDate", DateTime.UtcNow.AddHours(7) },
+                    { "AssignmentDate", DateTime.UtcNow },
                     { "NextSteps", "The staff member will contact you to arrange the replacement." }
                         });
->>>>>>> 196510db
                 }
 
                 return Ok(ApiResponse<ReplacementRequestDetailDto>.SuccessResponse(
