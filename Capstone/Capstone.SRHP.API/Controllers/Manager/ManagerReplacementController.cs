--- conflicted
+++ resolved
@@ -76,11 +76,7 @@
         [ProducesResponseType(StatusCodes.Status404NotFound)]
         [ProducesResponseType(StatusCodes.Status400BadRequest)]
         public async Task<ActionResult<ApiResponse<ReplacementRequestDetailDto>>> ReviewReplacementRequest(
-<<<<<<< HEAD
         int id, [FromBody] ReviewReplacementRequestDto reviewDto)
-=======
-   int id, [FromBody] ReviewReplacementRequestDto reviewDto)
->>>>>>> 28374849
         {
             try
             {
@@ -155,11 +151,7 @@
         [ProducesResponseType(StatusCodes.Status404NotFound)]
         [ProducesResponseType(StatusCodes.Status400BadRequest)]
         public async Task<ActionResult<ApiResponse<ReplacementRequestDetailDto>>> AssignStaffToReplacement(
-<<<<<<< HEAD
          int id, [FromBody] AssignStaffRequest assignDto)
-=======
-      int id, [FromBody] AssignStaffRequest assignDto)
->>>>>>> 28374849
         {
             try
             {
@@ -174,12 +166,6 @@
                 {
                     await _notificationService.NotifyUser(
                         request.AssignedStaffId.Value,
-<<<<<<< HEAD
-                        request.ReplacementRequestId,
-                        GetEquipmentName(request), // Use helper method
-                        dto.RequestReason,
-                        dto.Status.ToString());
-=======
                         "ReplacementAssignment",
                         "New Replacement Assignment",
                         $"You've been assigned to handle a replacement for {equipmentName}",
@@ -195,7 +181,6 @@
                     { "AssignmentDate", DateTime.UtcNow },
                     { "Instructions", "Please inspect the equipment and confirm if replacement is needed." }
                         });
->>>>>>> 28374849
                 }
 
                 // Notify the customer if applicable
