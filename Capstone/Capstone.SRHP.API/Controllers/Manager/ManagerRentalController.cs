﻿using Capstone.HPTY.ModelLayer.Entities;
using Capstone.HPTY.ModelLayer.Exceptions;
using Capstone.HPTY.ServiceLayer.DTOs.Common;
using Capstone.HPTY.ServiceLayer.DTOs.Orders;
using Capstone.HPTY.ServiceLayer.DTOs.Shipping;
using Capstone.HPTY.ServiceLayer.Interfaces.Notification;
using Capstone.HPTY.ServiceLayer.Interfaces.OrderService;
using Capstone.HPTY.ServiceLayer.Interfaces.ShippingService;
using Capstone.HPTY.ServiceLayer.Interfaces.StaffService;
using Capstone.HPTY.ServiceLayer.Interfaces.UserService;
using Capstone.HPTY.ServiceLayer.Services.OrderService;
using Microsoft.AspNetCore.Authorization;
using Microsoft.AspNetCore.Http;
using Microsoft.AspNetCore.Mvc;
using Microsoft.AspNetCore.SignalR;

namespace Capstone.HPTY.API.Controllers.Manager
{
    [Route("api/manager/rentals")]
    [ApiController]
    [Authorize(Roles = "Manager")]

    public class ManagerRentalController : ControllerBase
    {
        private readonly IRentOrderService _rentOrderService;
        private readonly IStaffService _staffService;
        private readonly IEquipmentReturnService _equipmentReturnService;
        private readonly INotificationService _notificationService;
        private readonly IUserService _userService;

        public ManagerRentalController(
            IRentOrderService rentOrderService,
            IStaffService staffService,
            IEquipmentReturnService equipmentReturnService,
            INotificationService notificationService,
            IUserService userService)
        {
            _rentOrderService = rentOrderService;
            _staffService = staffService;
            _equipmentReturnService = equipmentReturnService;
            _notificationService = notificationService;
            _userService = userService;
        }

        [HttpGet("unassigned-pickups")]
        public async Task<ActionResult<ApiResponse<PagedResult<RentOrderDetailResponse>>>> GetUnassignedPickups([FromQuery] int pageNumber = 1, [FromQuery] int pageSize = 10)
        {
            try
            {
                var unassignedPickups = await _rentOrderService.GetUnassignedPickupsAsync(pageNumber, pageSize);
                return Ok(ApiResponse<PagedResult<RentOrderDetailResponse>>.SuccessResponse(unassignedPickups, "Unassigned pickups retrieved successfully"));
            }
            catch (Exception ex)
            {
                return StatusCode(500, ApiResponse<PagedResult<RentOrderDetailDto>>.ErrorResponse(ex.Message));
            }
        }

        [HttpPost("allocate-pickup")]
        [ProducesResponseType(StatusCodes.Status200OK)]
        [ProducesResponseType(StatusCodes.Status404NotFound)]
        [ProducesResponseType(StatusCodes.Status400BadRequest)]
        public async Task<ActionResult<ApiResponse<StaffPickupAssignmentDto>>> AllocateStaffForPickup([FromBody] PickupAssignmentRequestDto request)
        {
            try
            {
                // First get the order detail to have all the necessary information
                var orderDetail = await _rentOrderService.GetOrderDetailAsync(request.RentOrderDetailId);

                // Assign staff to pickup using the correct IDs
                var result = await _staffService.AssignStaffToPickupAsync(
                    request.StaffId,
                    request.RentOrderDetailId,
                    request.Notes);

                // Get the created assignment
                var assignments = await _staffService.GetStaffAssignmentsAsync(request.StaffId);

                // Find the assignment with the matching OrderId
                var assignmentDto = assignments.FirstOrDefault(a => a.OrderId == orderDetail.OrderId);

                if (assignmentDto == null)
                {
                    return NotFound(ApiResponse<StaffPickupAssignmentDto>.ErrorResponse(
                        $"Assignment for order {orderDetail.OrderId} not found"));
                }

                // Get staff information
                var staff = await _staffService.GetStaffByIdAsync(request.StaffId);
                string staffName = staff?.Name ?? "Staff Member";

                // Notify the staff member about the new assignment
                await _notificationService.NotifyUserAsync(
                    request.StaffId,
                    "NewAssignment",
                    "Nhiệm Vụ Thu Hồi Mới",
                    $"Bạn đã được phân công thu hồi thiết bị từ {orderDetail.CustomerName}",
                    new Dictionary<string, object>
                    {
                        { "AssignmentId", assignmentDto.AssignmentId },
                        { "OrderId", orderDetail.OrderId },
                        { "CustomerName", orderDetail.CustomerName },
                        { "PickupAddress", orderDetail.CustomerAddress },
                        { "Notes", request.Notes ?? "Không có ghi chú bổ sung" },
                        { "AssignmentType", "Pickup" },
                    });


                return Ok(ApiResponse<StaffPickupAssignmentDto>.SuccessResponse(
                    assignmentDto, "Staff allocated for equipment pickup successfully"));
            }
            catch (NotFoundException ex)
            {
                return NotFound(ApiResponse<StaffPickupAssignmentDto>.ErrorResponse(ex.Message));
            }
            catch (ValidationException ex)
            {
                return BadRequest(ApiResponse<StaffPickupAssignmentDto>.ErrorResponse(ex.Message));
            }
            catch (Exception ex)
            {
                return BadRequest(ApiResponse<StaffPickupAssignmentDto>.ErrorResponse(ex.Message));
            }
        }


        [HttpGet("all")]
        public async Task<IActionResult> GetAllRentalHistory()
        {
            try
            {
                var rentalHistory = await _rentOrderService.GetRentalHistoryByUserAsync();
                return Ok(rentalHistory);
            }
            catch (Exception ex)
            {
                return StatusCode(500, new { message = ex.Message });
            }
        }

        [HttpGet("hotpot/{hotpotInventoryId}")]
        public async Task<IActionResult> GetRentalHistoryByHotpot(int? hotpotInventoryId = null)
        {
            try
            {
                var rentalHistory = await _rentOrderService.GetRentalHistoryByEquipmentAsync(hotpotInventoryId: hotpotInventoryId);
                return Ok(rentalHistory);
            }
            catch (ValidationException ex)
            {
                return BadRequest(new { message = ex.Message });
            }
            catch (Exception ex)
            {
                return StatusCode(500, new { message = ex.Message });
            }
        }

        [HttpGet("user/{userId}")]
        public async Task<IActionResult> GetRentalHistoryByUser(int? userId = null)
        {
            try
            {
                var rentalHistory = await _rentOrderService.GetRentalHistoryByUserAsync(userId);
                return Ok(rentalHistory);
            }
            catch (NotFoundException ex)
            {
                return NotFound(new { message = ex.Message });
            }
            catch (Exception ex)
            {
                return StatusCode(500, new { message = ex.Message });
            }
        }

        [HttpPut("{id}")]
        public async Task<ActionResult<ApiResponse<bool>>> AdjustReturnDateForException(int id, [FromBody] UpdateRentOrderDetailRequest request)
        {
            try
            {
                var rentOrder = await _equipmentReturnService.GetRentOrderAsync(id);
                var result = await _rentOrderService.UpdateRentOrderDetailAsync(id, request);

                // Notify the customer if the return date has changed
                if (!string.IsNullOrEmpty(request.ExpectedReturnDate) &&
                    DateTime.TryParse(request.ExpectedReturnDate, out DateTime parsedDate) &&
                    rentOrder.ExpectedReturnDate != parsedDate &&
                    rentOrder.Order?.UserId != null)
                {
                    // Get equipment summary for more detailed notification
                    string equipmentSummary = await GetEquipmentSummaryForRental(rentOrder);

                    // Calculate extension days
                    int extensionDays = (parsedDate - rentOrder.ExpectedReturnDate).Days;
                    string extensionType = extensionDays > 0 ? "extended" : "reduced";

                    await _notificationService.NotifyUserAsync(
                        rentOrder.Order.UserId,
                        "RentalDateAdjusted",
                        "Ngày Trả Thuê Đã Được Điều Chỉnh",
                        $"Ngày trả thuê của bạn đã được {extensionType} đến {parsedDate.ToShortDateString()}",
                        new Dictionary<string, object>
                        {
<<<<<<< HEAD
                            { "RentalId", id },
                            { "OriginalReturnDate", rentOrder.ExpectedReturnDate },
                            { "NewReturnDate", parsedDate },
                            { "ExtensionDays", extensionDays },
                            { "EquipmentSummary", equipmentSummary },
                            { "AdjustmentDate", DateTime.UtcNow },
                            { "AdjustmentReason", request.Notes ?? "Điều chỉnh hành chính" },
                            { "AdjustmentType", extensionDays > 0 ? "Extension" : "Reduction" }
=======
                    { "RentalId", id },
                    { "OriginalReturnDate", rentOrder.ExpectedReturnDate },
                    { "NewReturnDate", parsedDate },
                    { "ExtensionDays", extensionDays },
                    { "EquipmentSummary", equipmentSummary },
                    { "AdjustmentDate", DateTime.UtcNow.AddHours(7) },
                    { "AdjustmentReason", request.Notes ?? "Administrative adjustment" },
                    { "AdjustmentType", extensionDays > 0 ? "Extension" : "Reduction" }
>>>>>>> 196510db
                        });

                    // Also notify staff about the adjustment
                    await _notificationService.NotifyRoleAsync(
<<<<<<< HEAD
                         "Staff",
                         "RentalDateAdjusted",
                         "Ngày Trả Thuê Đã Được Điều Chỉnh",
                         $"Ngày trả của đơn thuê #{id} đã được {extensionType} đến {parsedDate.ToShortDateString()}",
                         new Dictionary<string, object>
                         {
                            { "RentalId", id },
                            { "CustomerId", rentOrder.Order.UserId },
                            { "CustomerName", await GetCustomerNameAsync(rentOrder.Order.UserId) },
                            { "OriginalReturnDate", rentOrder.ExpectedReturnDate },
                            { "NewReturnDate", parsedDate },
                            { "ExtensionDays", extensionDays },
                            { "AdjustmentDate", DateTime.UtcNow },
                            { "AdjustmentReason", request.Notes ?? "Điều chỉnh hành chính" },
                         });
=======
                        "Staff",
                        "RentalDateAdjusted",
                        "Rental Return Date Adjusted",
                        $"Rental #{id} return date has been {extensionType} to {parsedDate.ToShortDateString()}",
                        new Dictionary<string, object>
                        {
                    { "RentalId", id },
                    { "CustomerId", rentOrder.Order.UserId },
                    { "CustomerName", await GetCustomerNameAsync(rentOrder.Order.UserId) },
                    { "OriginalReturnDate", rentOrder.ExpectedReturnDate },
                    { "NewReturnDate", parsedDate },
                    { "ExtensionDays", extensionDays },
                    { "AdjustmentDate", DateTime.UtcNow.AddHours(7) },
                    { "AdjustmentReason", request.Notes ?? "Administrative adjustment" },
                        });
>>>>>>> 196510db
                }

                return Ok(ApiResponse<bool>.SuccessResponse(result, "Rental detail updated successfully"));
            }
            catch (NotFoundException ex)
            {
                return NotFound(ApiResponse<bool>.ErrorResponse(ex.Message));
            }
            catch (ValidationException ex)
            {
                return BadRequest(ApiResponse<bool>.ErrorResponse(ex.Message));
            }
            catch (Exception ex)
            {
                return StatusCode(500, ApiResponse<bool>.ErrorResponse(ex.Message));
            }
        }


        [HttpGet("{id}/calculate-late-fee")]
        public async Task<IActionResult> CalculateLateFee(int id, [FromQuery] DateTime actualReturnDate)
        {
            try
            {
                var lateFee = await _rentOrderService.CalculateLateFeeAsync(id, actualReturnDate);
                return Ok(new { lateFee });
            }
            catch (NotFoundException ex)
            {
                return NotFound(new { message = ex.Message });
            }
            catch (Exception ex)
            {
                return StatusCode(500, new { message = ex.Message });
            }
        }

        [HttpGet("current-assignments")]
        public async Task<ActionResult<ApiResponse<PagedResult<StaffPickupAssignmentDto>>>> GetCurrentAssignments([FromQuery] int pageNumber = 1, [FromQuery] int pageSize = 10)
        {
            try
            {
                var currentAssignments = await _staffService.GetAllCurrentAssignmentsAsync(pageNumber, pageSize);
                return Ok(ApiResponse<PagedResult<StaffPickupAssignmentDto>>.SuccessResponse(currentAssignments, "Current assignments retrieved successfully"));
            }
            catch (Exception ex)
            {
                return StatusCode(500, ApiResponse<PagedResult<StaffPickupAssignmentDto>>.ErrorResponse(ex.Message));
            }
        }

        private async Task<string> GetEquipmentSummaryForRental(RentOrder rentOrder)
        {
            try
            {
                // Build a summary of the equipment in the order
                var equipmentItems = new List<string>();

                if (rentOrder.RentOrderDetails != null && rentOrder.RentOrderDetails.Any())
                {
                    var hotpotCount = rentOrder.RentOrderDetails.Count;
                    equipmentItems.Add($"{hotpotCount} hot pot{(hotpotCount > 1 ? "s" : "")}");
                }

                return equipmentItems.Any()
                    ? string.Join(", ", equipmentItems)
                    : "equipment";
            }
            catch (Exception)
            {
                // If there's any error getting the equipment summary, return a generic message
                return "equipment";
            }
        }

        // Helper method to get customer name
        private async Task<string> GetCustomerNameAsync(int userId)
        {
            try
            {
                var user = await _userService.GetByIdAsync(userId);
                return user?.Name ?? "Unknown Customer";
            }
            catch
            {
                return "Unknown Customer";
            }
        }
    }
}<|MERGE_RESOLUTION|>--- conflicted
+++ resolved
@@ -202,7 +202,6 @@
                         $"Ngày trả thuê của bạn đã được {extensionType} đến {parsedDate.ToShortDateString()}",
                         new Dictionary<string, object>
                         {
-<<<<<<< HEAD
                             { "RentalId", id },
                             { "OriginalReturnDate", rentOrder.ExpectedReturnDate },
                             { "NewReturnDate", parsedDate },
@@ -211,37 +210,10 @@
                             { "AdjustmentDate", DateTime.UtcNow },
                             { "AdjustmentReason", request.Notes ?? "Điều chỉnh hành chính" },
                             { "AdjustmentType", extensionDays > 0 ? "Extension" : "Reduction" }
-=======
-                    { "RentalId", id },
-                    { "OriginalReturnDate", rentOrder.ExpectedReturnDate },
-                    { "NewReturnDate", parsedDate },
-                    { "ExtensionDays", extensionDays },
-                    { "EquipmentSummary", equipmentSummary },
-                    { "AdjustmentDate", DateTime.UtcNow.AddHours(7) },
-                    { "AdjustmentReason", request.Notes ?? "Administrative adjustment" },
-                    { "AdjustmentType", extensionDays > 0 ? "Extension" : "Reduction" }
->>>>>>> 196510db
                         });
 
                     // Also notify staff about the adjustment
                     await _notificationService.NotifyRoleAsync(
-<<<<<<< HEAD
-                         "Staff",
-                         "RentalDateAdjusted",
-                         "Ngày Trả Thuê Đã Được Điều Chỉnh",
-                         $"Ngày trả của đơn thuê #{id} đã được {extensionType} đến {parsedDate.ToShortDateString()}",
-                         new Dictionary<string, object>
-                         {
-                            { "RentalId", id },
-                            { "CustomerId", rentOrder.Order.UserId },
-                            { "CustomerName", await GetCustomerNameAsync(rentOrder.Order.UserId) },
-                            { "OriginalReturnDate", rentOrder.ExpectedReturnDate },
-                            { "NewReturnDate", parsedDate },
-                            { "ExtensionDays", extensionDays },
-                            { "AdjustmentDate", DateTime.UtcNow },
-                            { "AdjustmentReason", request.Notes ?? "Điều chỉnh hành chính" },
-                         });
-=======
                         "Staff",
                         "RentalDateAdjusted",
                         "Rental Return Date Adjusted",
@@ -254,10 +226,9 @@
                     { "OriginalReturnDate", rentOrder.ExpectedReturnDate },
                     { "NewReturnDate", parsedDate },
                     { "ExtensionDays", extensionDays },
-                    { "AdjustmentDate", DateTime.UtcNow.AddHours(7) },
+                    { "AdjustmentDate", DateTime.UtcNow },
                     { "AdjustmentReason", request.Notes ?? "Administrative adjustment" },
                         });
->>>>>>> 196510db
                 }
 
                 return Ok(ApiResponse<bool>.SuccessResponse(result, "Rental detail updated successfully"));
