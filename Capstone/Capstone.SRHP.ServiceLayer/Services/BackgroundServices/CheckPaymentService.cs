﻿using System;
using System.Collections.Concurrent;
using System.Collections.Generic;
using System.Linq;
using System.Text;
using System.Threading.Tasks;
using Capstone.HPTY.ModelLayer.Entities;
using Capstone.HPTY.ModelLayer.Enum;
using Capstone.HPTY.RepositoryLayer.UnitOfWork;
using Capstone.HPTY.ServiceLayer.DTOs.Payments;
using Capstone.HPTY.ServiceLayer.Interfaces.Notification;
using Capstone.HPTY.ServiceLayer.Interfaces.OrderService;
using Microsoft.EntityFrameworkCore;
using Microsoft.Extensions.DependencyInjection;
using Microsoft.Extensions.Hosting;
using Microsoft.Extensions.Logging;
using Net.payOS.Types;
using Net.payOS;
using static System.Formats.Asn1.AsnWriter;
using Capstone.HPTY.ServiceLayer.Interfaces.ComboService;
using Capstone.HPTY.ServiceLayer.Interfaces.HotpotService;
using Capstone.HPTY.ServiceLayer.Services.OrderService;
using Capstone.HPTY.ServiceLayer.DTOs.Orders.Customer;
using Capstone.HPTY.ServiceLayer.Interfaces.BackgroundService;

namespace Capstone.HPTY.ServiceLayer.Services.BackgroundServices
{
    public class CheckPaymentService : BackgroundService
    {
        private readonly ILogger<CheckPaymentService> _logger;
        private readonly IServiceProvider _serviceProvider;
<<<<<<< HEAD
        private readonly TimeSpan _checkInterval = TimeSpan.FromSeconds(10);
=======
        private readonly ILockService _lockService;
        private readonly TimeSpan _checkInterval = TimeSpan.FromSeconds(5);
>>>>>>> 147b831b
        private readonly TimeSpan _paymentTimeout = TimeSpan.FromMinutes(10);

        // Dictionary to track when we last saw each payment
        private readonly ConcurrentDictionary<int, DateTime> _monitoredPayments = new();

        public CheckPaymentService(
            ILogger<CheckPaymentService> logger,
            ILockService lockService,
            IServiceProvider serviceProvider)
        {
            _logger = logger;
            _lockService = lockService;
            _serviceProvider = serviceProvider;
        }

        protected override async Task ExecuteAsync(CancellationToken stoppingToken)
        {
            _logger.LogInformation("Payment Status Checker Service is starting.");

            using PeriodicTimer timer = new(_checkInterval);

            try
            {
                while (await timer.WaitForNextTickAsync(stoppingToken))
                {
                    await CheckPendingPaymentsAsync(stoppingToken);
                }
            }
            catch (OperationCanceledException)
            {
                _logger.LogInformation("Dịch vụ kiểm tra trạng thái thanh toán đang dừng lại.");
            }
            catch (Exception ex)
            {
                _logger.LogError(ex, "Đã xảy ra lỗi trong dịch vụ kiểm tra trạng thái thanh toán.");
                throw;
            }
        }

        private async Task CheckPendingPaymentsAsync(CancellationToken stoppingToken)
        {
            _logger.LogInformation("Checking pending payments...");

            try
            {
                using var scope = _serviceProvider.CreateScope();
                var unitOfWork = scope.ServiceProvider.GetRequiredService<IUnitOfWork>();
                var payOS = scope.ServiceProvider.GetRequiredService<PayOS>();

                // Get all pending payments
                var pendingPayments = await unitOfWork.Repository<Payment>()
                    .FindAll(p => p.Status == PaymentStatus.Pending && !p.IsDelete)
                    .ToListAsync();

                _logger.LogInformation("Found {Count} pending payments to check", pendingPayments.Count);

                // Clean up monitoring dictionary - remove payments that are no longer pending
                var paymentIdsToRemove = _monitoredPayments.Keys
                    .Where(id => !pendingPayments.Any(p => p.PaymentId == id))
                    .ToList();

                foreach (var id in paymentIdsToRemove)
                {
                    _monitoredPayments.TryRemove(id, out _);
                    _logger.LogInformation("Removed payment {PaymentId} from monitoring as it's no longer pending", id);
                }

                foreach (var payment in pendingPayments)
                {
                    string lockKey = $"payment_transaction_{payment.TransactionCode}";
                    string processLockKey = $"process_{lockKey}";

                    try
                    {
                        // Try to acquire the process lock, but don't wait too long
                        using (await _lockService.AcquireLockAsync(processLockKey, TimeSpan.FromSeconds(5), stoppingToken))
                        {

                            if (stoppingToken.IsCancellationRequested)
                                break;

                            try
                            {
                                // Add payment to monitoring if not already tracked
                                if (!_monitoredPayments.TryGetValue(payment.PaymentId, out var firstSeenTime))
                                {
                                    firstSeenTime = DateTime.UtcNow.AddHours(7);
                                    _monitoredPayments[payment.PaymentId] = firstSeenTime;
                                    _logger.LogInformation("Started monitoring payment {PaymentId} ({TransactionCode})",
                                        payment.PaymentId, payment.TransactionCode);
                                }

                                var monitoringTime = DateTime.UtcNow.AddHours(7) - firstSeenTime;

                                // Check if this payment has timed out
                                bool isTimedOut = monitoringTime > _paymentTimeout;

                                var order = await unitOfWork.Repository<Order>().GetById(payment.OrderId.Value);
                                if (order == null)
                                {
                                    _logger.LogWarning("Order not found for payment {PaymentId}", payment.PaymentId);
                                    continue;
                                }

                                // If order is no longer in Cart status, it means it's already been processed
                                if (order.Status != OrderStatus.Cart)
                                {
                                    _monitoredPayments.TryRemove(payment.PaymentId, out _);
                                    _logger.LogInformation("Order {OrderId} is no longer in Cart status, removing payment {PaymentId} from monitoring",
                                        order.OrderId, payment.PaymentId);
                                    continue;
                                }

                                var user = await unitOfWork.Repository<User>().GetById(payment.UserId);
                                if (user == null)
                                {
                                    _logger.LogWarning("User not found for payment {PaymentId}", payment.PaymentId);
                                    continue;
                                }

                                var freshPayment = await unitOfWork.Repository<Payment>().GetById(payment.PaymentId);
                                if (freshPayment == null || freshPayment.Status != PaymentStatus.Pending)
                                {
                                    _monitoredPayments.TryRemove(payment.PaymentId, out _);
                                    _logger.LogInformation("Payment {PaymentId} is no longer pending, removing from monitoring", payment.PaymentId);
                                    continue;
                                }

                                _logger.LogInformation("Background service checking payment {PaymentId} ({TransactionCode}) after {Minutes:N1} minutes",
                                    payment.PaymentId, payment.TransactionCode, monitoringTime.TotalMinutes);



                                // Check directly with PayOS
                                try
                                {
                                    var paymentInfo = await payOS.getPaymentLinkInformation(payment.TransactionCode);

                                    if (paymentInfo == null)
                                    {
                                        _logger.LogWarning("Could not get payment information from PayOS for {TransactionCode}",
                                            payment.TransactionCode);
                                        continue;
                                    }

                                    _logger.LogInformation("Payment {TransactionCode} PayOS status: {Status}",
                                        payment.TransactionCode, paymentInfo.status);

                                    // CRITICAL: Process based on PayOS status
                                    if (paymentInfo.status == "PAID")
                                    {
                                        _logger.LogInformation("Payment {TransactionCode} is PAID according to PayOS. Processing as successful payment.",
                                            payment.TransactionCode);

                                        // Process successful payment
                                        using var scope2 = _serviceProvider.CreateScope();
                                        var paymentService = scope2.ServiceProvider.GetRequiredService<IPaymentService>();
                                        var checkRequest = new CheckOrderRequest(payment.TransactionCode);
                                        try
                                        {
                                            var response = await paymentService.ProcessOrder(checkRequest, user.PhoneNumber);

                                            _logger.LogInformation("Payment {TransactionCode} ProcessOrder result: {Status}, Message: {Message}",
                                                payment.TransactionCode, response.error == 0 ? "Success" : "Failed", response.message);

                                            if (response.error == 0)
                                            {
                                                _monitoredPayments.TryRemove(payment.PaymentId, out _);
                                                _logger.LogInformation("Payment {PaymentId} ({TransactionCode}) processed successfully and removed from monitoring",
                                                    payment.PaymentId, payment.TransactionCode);
                                            }
                                            else
                                            {
                                                _logger.LogWarning("Failed to process successful payment {TransactionCode}: {Message}",
                                                    payment.TransactionCode, response.message);
                                            }
                                        }
                                        catch (Exception ex)
                                        {
                                            _logger.LogError(ex, "Exception in ProcessOrder for PAID payment {TransactionCode}", payment.TransactionCode);
                                        }
                                    }

                                    else if (paymentInfo.status == "CANCELLED")
                                    {
                                        _logger.LogInformation("Payment {TransactionCode} is CANCELLED according to PayOS. Processing as cancelled payment.",
                                            payment.TransactionCode);

                                        // Process cancelled payment
                                        using var scope2 = _serviceProvider.CreateScope();
                                        var paymentService = scope2.ServiceProvider.GetRequiredService<IPaymentService>();
                                        var checkRequest = new CheckOrderRequest(payment.TransactionCode);

                                        try
                                        {
                                            var response = await paymentService.ProcessOrder(checkRequest, user.PhoneNumber);

                                            _logger.LogInformation("Payment {TransactionCode} ProcessOrder result: {Status}, Message: {Message}",
                                                payment.TransactionCode, response.error == 0 ? "Success" : "Failed", response.message);

                                            if (response.error == 0)
                                            {
                                                _monitoredPayments.TryRemove(payment.PaymentId, out _);
                                                _logger.LogInformation("Payment {PaymentId} ({TransactionCode}) cancelled and removed from monitoring",
                                                    payment.PaymentId, payment.TransactionCode);
                                            }
                                            else
                                            {
                                                _logger.LogWarning("Failed to process cancelled payment {TransactionCode}: {Message}",
                                                    payment.TransactionCode, response.message);
                                            }
                                        }
                                        catch (Exception ex)
                                        {
                                            _logger.LogError(ex, "Exception in ProcessOrder for CANCELLED payment {TransactionCode}", payment.TransactionCode);
                                        }
                                    }

                                    else if (isTimedOut)
                                    {
                                        // ONLY cancel if the payment has timed out AND is still in a pending-like state
                                        if (paymentInfo.status == "PENDING")
                                        {
                                            _logger.LogInformation("Payment {TransactionCode} has timed out after {Minutes:N1} minutes and is still {Status} in PayOS. Cancelling...",
                                                payment.TransactionCode, monitoringTime.TotalMinutes, paymentInfo.status);

                                            // Get a fresh copy of the payment again to ensure it's still pending
                                            freshPayment = await unitOfWork.Repository<Payment>().GetById(payment.PaymentId);
                                            if (freshPayment != null && freshPayment.Status == PaymentStatus.Pending)
                                            {
                                                var success = await unitOfWork.ExecuteInTransactionAsync(async () =>
                                                {
                                                    // Get the most up-to-date payment record within the transaction
                                                    var transactionPayment = await unitOfWork.Repository<Payment>().GetById(payment.PaymentId);
                                                    if (transactionPayment == null || transactionPayment.Status != PaymentStatus.Pending)
                                                    {
                                                        // Payment was already processed by another thread
                                                        return false;
                                                    }

                                                    // Double-check with PayOS one more time before cancelling
                                                    var finalCheck = await payOS.getPaymentLinkInformation(payment.TransactionCode);
                                                    if (finalCheck != null && finalCheck.status == "PAID")
                                                    {
                                                        _logger.LogWarning("Payment {TransactionCode} changed to PAID during cancellation. Aborting cancellation.",
                                                            payment.TransactionCode);
                                                        return false;
                                                    }

                                                    // Cancel the payment in our system
                                                    transactionPayment.Status = PaymentStatus.Cancelled;
                                                    transactionPayment.UpdatedAt = DateTime.UtcNow.AddHours(7);
                                                    await unitOfWork.Repository<Payment>().Update(transactionPayment, transactionPayment.PaymentId);

                                                    // Get the order and release inventory
                                                    if (transactionPayment.OrderId.HasValue)
                                                    {
                                                        var orderToCancel = await unitOfWork.Repository<Order>().GetById(transactionPayment.OrderId.Value);
                                                        if (orderToCancel != null)
                                                        {
                                                            // Call method to release inventory reservations
                                                            await ReleaseInventoryReservation(orderToCancel);
                                                        }
                                                    }

                                                    return true; // Transaction success
                                                },
                                                ex =>
                                                {
                                                    _logger.LogError(ex, "Error in transaction while cancelling payment {PaymentId} ({TransactionCode})",
                                                        payment.PaymentId, payment.TransactionCode);
                                                });

                                                if (success)
                                                {
                                                    // Remove from monitoring
                                                    _monitoredPayments.TryRemove(payment.PaymentId, out _);
                                                    _logger.LogInformation("Payment {PaymentId} ({TransactionCode}) cancelled due to timeout and removed from monitoring",
                                                        payment.PaymentId, payment.TransactionCode);
                                                }
                                                else
                                                {
                                                    _logger.LogWarning("Failed to cancel payment {PaymentId} ({TransactionCode}) - transaction failed or payment already processed",
                                                        payment.PaymentId, payment.TransactionCode);
                                                }
                                            }
                                        }
                                        else
                                        {
                                            _logger.LogInformation("Payment {TransactionCode} has timed out but has status {Status} in PayOS. Not cancelling.",
                                                payment.TransactionCode, paymentInfo.status);
                                        }
                                    }
                                }
                                catch (Exception ex)
                                {
                                    _logger.LogError(ex, "Error checking payment status with PayOS for {TransactionCode}", payment.TransactionCode);
                                }

                            }

                            catch (Exception ex)
                            {
                                _logger.LogError(ex, "Error processing payment {PaymentId} ({TransactionCode})",
                                    payment.PaymentId, payment.TransactionCode);
                                // Continue with the next payment
                            }
                        }
                    }
                    catch (TimeoutException)
                    {
                        // Lock acquisition timed out, which means another process is handling this payment
                        _logger.LogInformation("Payment {TransactionCode} is being processed by another thread, skipping",
                            payment.TransactionCode);
                        continue;
                    }
                }
            }
            catch (Exception ex)
            {
                _logger.LogError(ex, "Error in CheckPendingPaymentsAsync");
            }
        }


        private async Task ReleaseInventoryReservation(Order order)
        {
            try
            {
                using var scope = _serviceProvider.CreateScope();
                var paymentService = scope.ServiceProvider.GetRequiredService<IPaymentService>();
                var unitOfWork = scope.ServiceProvider.GetRequiredService<IUnitOfWork>();

                // For hotpots, we need to update their status back to Available
                if (order.RentOrder != null)
                {
                    // Track which hotpot types need quantity updates
                    var hotpotIdsToUpdate = new HashSet<int>();

                    foreach (var detail in order.RentOrder.RentOrderDetails.Where(d => !d.IsDelete))
                    {
                        if (detail.HotpotInventoryId.HasValue)
                        {
                            var hotpotInventory = await unitOfWork.Repository<HotPotInventory>()
                                .IncludeNested(query => query.Include(h => h.Hotpot))
                                .FirstOrDefaultAsync(h => h.HotPotInventoryId == detail.HotpotInventoryId);

                            if (hotpotInventory != null &&
                                (hotpotInventory.Status == HotpotStatus.Reserved || hotpotInventory.Status == HotpotStatus.Rented))
                            {
                                // Add the hotpot ID to the set of IDs to update
                                hotpotIdsToUpdate.Add(hotpotInventory.HotpotId);

                                // Update the inventory status
                                hotpotInventory.Status = HotpotStatus.Available;
                                await unitOfWork.Repository<HotPotInventory>().Update(hotpotInventory, hotpotInventory.HotPotInventoryId);

                                _logger.LogInformation("Released hotpot inventory item {InventoryId} for hotpot {HotpotId}",
                                    hotpotInventory.HotPotInventoryId, hotpotInventory.HotpotId);
                            }
                        }
                    }

                    // Update the quantity for each affected hotpot type
                    //foreach (var hotpotId in hotpotIdsToUpdate)
                    //{
                    //    try
                    //    {
                    //        await paymentService.UpdateHotpotQuantityFromInventoryAsync(hotpotId);
                    //        _logger.LogInformation("Updated quantity for hotpot {HotpotId}", hotpotId);
                    //    }
                    //    catch (Exception ex)
                    //    {
                    //        _logger.LogError(ex, "Error updating quantity for hotpot {HotpotId}", hotpotId);
                    //    }
                    //}
                }
            }
            catch (Exception ex)
            {
                _logger.LogError(ex, "Error in ReleaseInventoryReservation for order {OrderId}", order.OrderId);
                // Don't rethrow - we want to continue processing even if this fails
            }
        }
    }
}<|MERGE_RESOLUTION|>--- conflicted
+++ resolved
@@ -29,12 +29,7 @@
     {
         private readonly ILogger<CheckPaymentService> _logger;
         private readonly IServiceProvider _serviceProvider;
-<<<<<<< HEAD
         private readonly TimeSpan _checkInterval = TimeSpan.FromSeconds(10);
-=======
-        private readonly ILockService _lockService;
-        private readonly TimeSpan _checkInterval = TimeSpan.FromSeconds(5);
->>>>>>> 147b831b
         private readonly TimeSpan _paymentTimeout = TimeSpan.FromMinutes(10);
 
         // Dictionary to track when we last saw each payment
