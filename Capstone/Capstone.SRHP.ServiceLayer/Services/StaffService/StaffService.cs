﻿using System;
using System.Collections.Generic;
using System.Linq;
using System.Text;
using System.Threading.Tasks;
using Capstone.HPTY.ModelLayer.Entities;
using Capstone.HPTY.ModelLayer.Enum;
using Capstone.HPTY.ModelLayer.Exceptions;
using Capstone.HPTY.RepositoryLayer.UnitOfWork;
using Capstone.HPTY.ServiceLayer.DTOs.Common;
using Capstone.HPTY.ServiceLayer.DTOs.Shipping;
using Capstone.HPTY.ServiceLayer.Interfaces.StaffService;
using Microsoft.EntityFrameworkCore;

namespace Capstone.HPTY.ServiceLayer.Services.StaffService
{
    public class StaffService : IStaffService
    {
        private readonly IUnitOfWork _unitOfWork;
        private const int STAFF_ROLE_ID = 3; // Staff role ID

        public StaffService(IUnitOfWork unitOfWork)
        {
            _unitOfWork = unitOfWork;
        }

        public async Task<User> GetStaffByIdAsync(int userId)
        {
            var staff = await _unitOfWork.Repository<User>()
                .Include(u => u.Role)
                .Include(u => u.StaffWorkShifts)
                .FirstOrDefaultAsync(u => u.UserId == userId && u.RoleId == STAFF_ROLE_ID && !u.IsDelete);

            if (staff == null)
                throw new NotFoundException($"Staff with ID {userId} not found");

            return staff;
        }

        public async Task<IEnumerable<User>> GetAllStaffAsync()
        {
            return await _unitOfWork.Repository<User>()
                .Include(u => u.Role)
                .Include(u => u.StaffWorkShifts)
                .Where(u => u.RoleId == STAFF_ROLE_ID && !u.IsDelete)
                .ToListAsync();
        }

        public async Task<User> CreateStaffAsync(User staff)
        {
            staff.RoleId = STAFF_ROLE_ID;

            _unitOfWork.Repository<User>().Insert(staff);
            await _unitOfWork.CommitAsync();
            return staff;
        }

        public async Task UpdateStaffAsync(int userId, User staffUpdate)
        {
            var existingStaff = await _unitOfWork.Repository<User>()
                .FindAsync(u => u.UserId == userId && u.RoleId == STAFF_ROLE_ID);

            if (existingStaff == null)
                throw new NotFoundException($"Staff with ID {userId} not found");

            // Update properties as needed
            existingStaff.WorkDays = staffUpdate.WorkDays;
            existingStaff.Name = staffUpdate.Name;
            existingStaff.Email = staffUpdate.Email;
            existingStaff.PhoneNumber = staffUpdate.PhoneNumber;
            existingStaff.Address = staffUpdate.Address;
            existingStaff.Note = staffUpdate.Note;
            existingStaff.ImageURL = staffUpdate.ImageURL;
            existingStaff.SetUpdateDate();

            await _unitOfWork.CommitAsync();
        }

        public async Task DeleteStaffAsync(int userId)
        {
            var staff = await _unitOfWork.Repository<User>()
                .FindAsync(u => u.UserId == userId && u.RoleId == STAFF_ROLE_ID);

            if (staff == null)
                throw new NotFoundException($"Staff with ID {userId} not found");

            staff.SoftDelete();
            staff.SetUpdateDate();

            await _unitOfWork.CommitAsync();
        }

        // Pickup Service Methods
        public async Task AssignWorkShiftsAsync(int userId, IEnumerable<WorkShift> workShifts)
        {
            var staff = await _unitOfWork.Repository<User>()
                .Include(u => u.StaffWorkShifts)
                .FirstOrDefaultAsync(u => u.UserId == userId && u.RoleId == STAFF_ROLE_ID);

            if (staff == null)
                throw new NotFoundException($"Staff with ID {userId} not found");

            // Verify that all work shifts have days that match the staff's work days
            if (staff.WorkDays.HasValue)
            {
                foreach (var shift in workShifts)
                {
                    if ((shift.DaysOfWeek & staff.WorkDays.Value) == 0)
                    {
                        throw new ValidationException($"Work shift with ID {shift.Id} has days that don't match the staff's work days");
                    }
                }
            }

            // Clear existing work shifts and add the new ones
            if (staff.StaffWorkShifts != null)
            {
                // Detach the staff from all current work shifts
                foreach (var shift in staff.StaffWorkShifts.ToList())
                {
                    shift.Staff.Remove(staff);
                }

                // Clear the staff's work shifts collection
                staff.StaffWorkShifts.Clear();

                // Add the new work shifts
                foreach (var shift in workShifts)
                {
                    staff.StaffWorkShifts.Add(shift);
                    if (!shift.Staff.Contains(staff))
                    {
                        shift.Staff.Add(staff);
                    }
                }
            }

            staff.SetUpdateDate();
            await _unitOfWork.CommitAsync();
        }

        public async Task<bool> AssignStaffToPickupAsync(int staffId, int rentOrderDetailId, string notes = null)
        {
<<<<<<< HEAD
            return await _unitOfWork.Context.Database.CreateExecutionStrategy().ExecuteAsync(async () =>
            {
                using var transaction = await _unitOfWork.BeginTransactionAsync();
=======
            // Get the execution strategy
            var strategy = _unitOfWork.CreateExecutionStrategy();
>>>>>>> d23c02ed

            // Execute everything in a retryable unit
            return await strategy.ExecuteAsync(async () =>
            {
                // Begin transaction inside the execution strategy
                using var transaction = await _unitOfWork.BeginTransactionAsync();

                try
                {
                    // Verify the staff member exists
                    var staff = await _unitOfWork.Repository<User>()
                        .FindAsync(u => u.UserId == staffId && u.RoleId == STAFF_ROLE_ID && !u.IsDelete);

                    if (staff == null)
                        throw new NotFoundException($"Staff with ID {staffId} not found");

                    // Verify the rent order detail exists
                    var rentOrderDetail = await _unitOfWork.Repository<RentOrderDetail>()
                        .GetById(rentOrderDetailId);

                    if (rentOrderDetail == null)
                        throw new NotFoundException($"Rent order detail with ID {rentOrderDetailId} not found");

                    // Check if this rental is already assigned
                    var existingAssignment = await _unitOfWork.Repository<StaffPickupAssignment>()
                        .FindAsync(a => a.RentOrderDetailId == rentOrderDetailId && a.CompletedDate == null);

                    if (existingAssignment != null)
                    {
                        // Update existing assignment
                        existingAssignment.StaffId = staffId;
                        existingAssignment.Notes = notes;
                        existingAssignment.AssignedDate = DateTime.UtcNow;
                        existingAssignment.SetUpdateDate();

                        await _unitOfWork.Repository<StaffPickupAssignment>().UpdateDetached(existingAssignment);
                    }
                    else
                    {
                        // Create new assignment
                        var assignment = new StaffPickupAssignment
                        {
                            RentOrderDetailId = rentOrderDetailId,
                            StaffId = staffId,
                            AssignedDate = DateTime.UtcNow,
                            Notes = notes
                        };

                        _unitOfWork.Repository<StaffPickupAssignment>().Insert(assignment);
                    }

                    await _unitOfWork.CommitAsync();
                    transaction.Commit();

<<<<<<< HEAD
                return true;
            }
            catch (Exception ex)
            {
                transaction.Rollback();
                throw new ApplicationException($"Failed to assign staff to pickup: {ex.Message}", ex);
            }
=======
                    return true;
                }
                catch (Exception ex)
                {
                    transaction.Rollback();
                    throw new ApplicationException($"Failed to assign staff to pickup: {ex.Message}", ex);
                }
>>>>>>> d23c02ed
            });
        }

        public async Task<bool> CompletePickupAssignmentAsync(
            int assignmentId,
            DateTime completedDate,
            string returnCondition = null,
            decimal? damageFee = null)
        {
            return await _unitOfWork.Context.Database.CreateExecutionStrategy().ExecuteAsync(async () =>
            {
                using var transaction = await _unitOfWork.BeginTransactionAsync();

            try
            {
                var assignment = await _unitOfWork.Repository<StaffPickupAssignment>()
                    .GetById(assignmentId);

                if (assignment == null)
                    throw new NotFoundException($"Assignment with ID {assignmentId} not found");

                assignment.CompletedDate = completedDate;
                assignment.Notes = string.IsNullOrEmpty(assignment.Notes)
                    ? $"Return condition: {returnCondition}"
                    : $"{assignment.Notes}\nReturn condition: {returnCondition}";
                assignment.SetUpdateDate();

                await _unitOfWork.Repository<StaffPickupAssignment>().UpdateDetached(assignment);

                // Update the RentOrderDetail with the actual return date
                var rentOrderDetail = await _unitOfWork.Repository<RentOrderDetail>()
                    .GetById(assignment.RentOrderDetailId);

                if (rentOrderDetail != null)
                {
                    rentOrderDetail.ActualReturnDate = completedDate;

                    // Set damage fee if provided
                    if (damageFee.HasValue)
                    {
                        rentOrderDetail.DamageFee = damageFee.Value;
                    }

                    // Calculate late fee if applicable
                    if (completedDate > rentOrderDetail.ExpectedReturnDate)
                    {
                        var daysLate = (completedDate - rentOrderDetail.ExpectedReturnDate).Days;
                        rentOrderDetail.LateFee = daysLate * (rentOrderDetail.RentalPrice * 0.1m); // 10% of rental price per day
                    }

                    await _unitOfWork.Repository<RentOrderDetail>().UpdateDetached(rentOrderDetail);
                }

                await _unitOfWork.CommitAsync();
                transaction.Commit();

                return true;
            }
            catch (Exception ex)
            {
                transaction.Rollback();
                throw new ApplicationException($"Failed to complete pickup assignment: {ex.Message}", ex);
            }
            });
        }

        public async Task<List<StaffPickupAssignmentDto>> GetStaffAssignmentsAsync(int staffId)
        {
            // Verify the staff member exists
            var staff = await _unitOfWork.Repository<User>()
                .FindAsync(u => u.UserId == staffId && u.RoleId == STAFF_ROLE_ID && !u.IsDelete);

            if (staff == null)
                throw new NotFoundException($"Staff with ID {staffId} not found");

            // Get all assignments for this staff member
            var assignments = await _unitOfWork.Repository<StaffPickupAssignment>()
                .AsQueryable(a => a.StaffId == staffId)
                .Include(a => a.Staff)
                .Include(a => a.RentOrderDetail)
                    .ThenInclude(r => r.Order)
                        .ThenInclude(o => o.User)
                .Include(a => a.RentOrderDetail.Utensil)
                .Include(a => a.RentOrderDetail.HotpotInventory)
                    .ThenInclude(h => h != null ? h.Hotpot : null)
                .ToListAsync();

            // Map to DTOs
            var assignmentDtos = assignments.Select(a => new StaffPickupAssignmentDto
            {
                AssignmentId = a.AssignmentId,
                RentOrderDetailId = a.RentOrderDetailId,
                StaffId = a.StaffId,
                StaffName = a.Staff?.Name,
                AssignedDate = a.AssignedDate,
                CompletedDate = a.CompletedDate,
                Notes = a.Notes,
                CustomerName = a.RentOrderDetail?.Order?.User?.Name,
                CustomerAddress = a.RentOrderDetail?.Order?.User?.Address,
                EquipmentName = a.RentOrderDetail?.Utensil?.Name ??
                               a.RentOrderDetail?.HotpotInventory?.Hotpot?.Name ??
                               "Unknown",
                Quantity = a.RentOrderDetail?.Quantity ?? 0,
                ExpectedReturnDate = a.RentOrderDetail?.ExpectedReturnDate ?? DateTime.Now
            }).ToList();

            return assignmentDtos;
        }

        public async Task<PagedResult<RentOrderDetail>> GetUnassignedPickupsAsync(int pageNumber = 1, int pageSize = 10)
        {
            var today = DateTime.Today;

            // Get all rent order details that are due for pickup today or overdue
            var pendingPickupsQuery = _unitOfWork.Repository<RentOrderDetail>()
                .AsQueryable(r => r.ExpectedReturnDate.Date <= today && r.ActualReturnDate == null && !r.IsDelete)
                .Include(r => r.Order)
                    .ThenInclude(o => o.User)
                .Include(r => r.Utensil)
                .Include(r => r.HotpotInventory)
                    .ThenInclude(h => h != null ? h.Hotpot : null);

            // Get all rent order details that are already assigned
            var assignedPickupIds = await _unitOfWork.Repository<StaffPickupAssignment>()
                .AsQueryable(a => a.CompletedDate == null)
                .Select(a => a.RentOrderDetailId)
                .ToListAsync();

            // Filter out the assigned pickups
            var unassignedPickupsQuery = pendingPickupsQuery.Where(p => !assignedPickupIds.Contains(p.RentOrderDetailId));

            // Get total count before applying pagination
            var totalCount = await unassignedPickupsQuery.CountAsync();

            // Apply pagination
            var items = await unassignedPickupsQuery
                .Skip((pageNumber - 1) * pageSize)
                .Take(pageSize)
                .ToListAsync();

            return new PagedResult<RentOrderDetail>
            {
                Items = items,
                TotalCount = totalCount,
                PageNumber = pageNumber,
                PageSize = pageSize
            };
        }

        public async Task<PagedResult<StaffPickupAssignmentDto>> GetAllCurrentAssignmentsAsync(int pageNumber = 1, int pageSize = 10)
        {
            // Get all current assignments (not completed)
            var query = _unitOfWork.Repository<StaffPickupAssignment>()
                .AsQueryable(a => a.CompletedDate == null && !a.IsDelete)
                .Include(a => a.Staff)
                .Include(a => a.RentOrderDetail)
                    .ThenInclude(r => r.Order)
                        .ThenInclude(o => o.User)
                .Include(a => a.RentOrderDetail.Utensil)
                .Include(a => a.RentOrderDetail.HotpotInventory)
                    .ThenInclude(h => h != null ? h.Hotpot : null);

            // Get total count before pagination
            var totalCount = await query.CountAsync();

            // Apply pagination
            var assignments = await query
                .OrderBy(a => a.AssignedDate)
                .Skip((pageNumber - 1) * pageSize)
                .Take(pageSize)
                .ToListAsync();

            // Map to DTOs
            var assignmentDtos = assignments.Select(a => new StaffPickupAssignmentDto
            {
                AssignmentId = a.AssignmentId,
                RentOrderDetailId = a.RentOrderDetailId,
                StaffId = a.StaffId,
                StaffName = a.Staff?.Name,
                AssignedDate = a.AssignedDate,
                CompletedDate = a.CompletedDate,
                Notes = a.Notes,
                CustomerName = a.RentOrderDetail?.Order?.User?.Name,
                CustomerAddress = a.RentOrderDetail?.Order?.User?.Address,
                EquipmentName = a.RentOrderDetail?.Utensil?.Name ??
                               a.RentOrderDetail?.HotpotInventory?.Hotpot?.Name ??
                               "Unknown",
                Quantity = a.RentOrderDetail?.Quantity ?? 0,
                ExpectedReturnDate = a.RentOrderDetail?.ExpectedReturnDate ?? DateTime.Now
            }).ToList();

            return new PagedResult<StaffPickupAssignmentDto>
            {
                Items = assignmentDtos,
                TotalCount = totalCount,
                PageNumber = pageNumber,
                PageSize = pageSize
            };
        }
    }
}<|MERGE_RESOLUTION|>--- conflicted
+++ resolved
@@ -141,14 +141,8 @@
 
         public async Task<bool> AssignStaffToPickupAsync(int staffId, int rentOrderDetailId, string notes = null)
         {
-<<<<<<< HEAD
-            return await _unitOfWork.Context.Database.CreateExecutionStrategy().ExecuteAsync(async () =>
-            {
-                using var transaction = await _unitOfWork.BeginTransactionAsync();
-=======
             // Get the execution strategy
             var strategy = _unitOfWork.CreateExecutionStrategy();
->>>>>>> d23c02ed
 
             // Execute everything in a retryable unit
             return await strategy.ExecuteAsync(async () =>
@@ -203,15 +197,6 @@
                     await _unitOfWork.CommitAsync();
                     transaction.Commit();
 
-<<<<<<< HEAD
-                return true;
-            }
-            catch (Exception ex)
-            {
-                transaction.Rollback();
-                throw new ApplicationException($"Failed to assign staff to pickup: {ex.Message}", ex);
-            }
-=======
                     return true;
                 }
                 catch (Exception ex)
@@ -219,7 +204,6 @@
                     transaction.Rollback();
                     throw new ApplicationException($"Failed to assign staff to pickup: {ex.Message}", ex);
                 }
->>>>>>> d23c02ed
             });
         }
 
@@ -229,9 +213,7 @@
             string returnCondition = null,
             decimal? damageFee = null)
         {
-            return await _unitOfWork.Context.Database.CreateExecutionStrategy().ExecuteAsync(async () =>
-            {
-                using var transaction = await _unitOfWork.BeginTransactionAsync();
+            using var transaction = await _unitOfWork.BeginTransactionAsync();
 
             try
             {
@@ -283,7 +265,6 @@
                 transaction.Rollback();
                 throw new ApplicationException($"Failed to complete pickup assignment: {ex.Message}", ex);
             }
-            });
         }
 
         public async Task<List<StaffPickupAssignmentDto>> GetStaffAssignmentsAsync(int staffId)
