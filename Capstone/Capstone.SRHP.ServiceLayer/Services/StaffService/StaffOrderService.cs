--- conflicted
+++ resolved
@@ -178,15 +178,10 @@
                         // Mark all preparation assignments as completed
                         foreach (var assignment in allPreparationAssignments)
                         {
-<<<<<<< HEAD
                             assignment.CompletedDate = DateTime.UtcNow;
                             assignment.SetUpdateDate();
                             _logger.LogInformation("Marked preparation assignment {AssignmentId} for staff {StaffId} as completed",
                                 assignment.StaffAssignmentId, assignment.StaffId);
-=======
-                            preparationAssignment.CompletedDate = DateTime.UtcNow.AddHours(7);
-                            preparationAssignment.SetUpdateDate();
->>>>>>> 196510db
                         }
                         break;
 
