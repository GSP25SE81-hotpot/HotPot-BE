--- conflicted
+++ resolved
@@ -73,57 +73,6 @@
                 _logger.LogError(ex, "Error retrieving replacement requests by status {Status}", status);
                 throw;
             }
-<<<<<<< HEAD
-=======
-
-            if (request.UtensilId.HasValue)
-            {
-                request.Utensil = await _unitOfWork.Repository<Utensil>()
-                    .AsQueryable()
-                    .Where(u => u.UtensilId == request.UtensilId.Value)
-                    .Include(u => u.UtensilType)
-                    .FirstOrDefaultAsync();
-            }
-
-            // Notify customer about the review decision
-            if (request.CustomerId.HasValue)
-            {
-                string equipmentName = GetEquipmentName(request);
-                string statusMessage = GetCustomerFriendlyStatusMessage(request.Status);
-
-                await _notificationService.NotifyUser(
-                    request.CustomerId.Value,
-                    "ReplacementStatusUpdate",
-                    "Replacement Request Update",
-                    $"Your replacement request for {equipmentName} is now {statusMessage}",
-                    new Dictionary<string, object>
-                    {
-                        { "ReplacementRequestId", request.ReplacementRequestId },
-                        { "EquipmentName", equipmentName },
-                        { "Status", request.Status.ToString() },
-                        { "StatusMessage", statusMessage },
-                        { "ReviewNotes", request.ReviewNotes ?? "Your request has been reviewed." }
-                    });
-            }
-
-            // Notify managers about the status change
-            await _notificationService.NotifyRole(
-                "Managers",
-                "ReplacementStatusUpdate",
-                "Replacement Status Update",
-                $"Replacement request #{request.ReplacementRequestId} is now {request.Status}",
-                new Dictionary<string, object>
-                {
-                    { "ReplacementRequestId", request.ReplacementRequestId },
-                    { "EquipmentType", request.EquipmentType.ToString() },
-                    { "EquipmentName", GetEquipmentName(request) },
-                    { "Status", request.Status.ToString() },
-                    { "ReviewNotes", request.ReviewNotes },
-                    { "CustomerName", request.Customer?.Name ?? "Unknown Customer" }
-                });
-
-            return request;
->>>>>>> 28374849
         }
 
         public async Task<ReplacementRequest> GetReplacementRequestByIdAsync(int requestId)
@@ -154,8 +103,138 @@
                 _logger.LogError(ex, "Error retrieving replacement request with ID {RequestId}", requestId);
                 throw;
             }
-<<<<<<< HEAD
-=======
+        }
+
+        public async Task<ReplacementRequest> ReviewReplacementRequestAsync(int requestId, bool isApproved, string reviewNotes)
+        {
+            return await _unitOfWork.ExecuteInTransactionAsync(async () =>
+            {
+                var request = await _unitOfWork.Repository<ReplacementRequest>()
+                    .FindAsync(r => r.ReplacementRequestId == requestId);
+
+                if (request == null)
+                    throw new NotFoundException($"Không tìm thấy yêu cầu thay thế với ID {requestId}");
+
+                if (request.Status != ReplacementRequestStatus.Pending)
+                    throw new ValidationException("Chỉ có thể xem xét các yêu cầu đang chờ xử lý");
+
+                request.Status = isApproved ? ReplacementRequestStatus.Approved : ReplacementRequestStatus.Rejected;
+                request.ReviewDate = DateTime.UtcNow;
+                request.ReviewNotes = reviewNotes;
+                request.SetUpdateDate();
+
+                await _unitOfWork.CommitAsync();
+
+                // Load related entities for notification
+                if (request.CustomerId > 0)
+                {
+                    request.Customer = await _unitOfWork.Repository<User>()
+                        .AsQueryable()
+                        .Where(u => u.UserId == request.CustomerId && u.RoleId == CUSTOMER_ROLE_ID)
+                        .FirstOrDefaultAsync();
+                }
+
+                if (request.HotPotInventoryId.HasValue)
+                {
+                    request.HotPotInventory = await _unitOfWork.Repository<HotPotInventory>()
+                        .AsQueryable()
+                        .Where(h => h.HotPotInventoryId == request.HotPotInventoryId.Value)
+                        .Include(h => h.Hotpot)
+                        .FirstOrDefaultAsync();
+                }
+
+                // Notify customer about the review decision
+                if (request.CustomerId.HasValue)
+                {
+                    string equipmentName = GetEquipmentName(request);
+                    string statusMessage = GetCustomerFriendlyStatusMessage(request.Status);
+                    await _notificationService.NotifyUser(
+                        request.CustomerId.Value,
+                        "ReplacementStatusUpdate",
+                        "Replacement Request Update",
+                        $"Your replacement request for {equipmentName} is now {statusMessage}",
+                        new Dictionary<string, object>
+                        {
+                            { "ReplacementRequestId", request.ReplacementRequestId },
+                            { "EquipmentName", equipmentName },
+                            { "Status", request.Status.ToString() },
+                            { "StatusMessage", statusMessage },
+                            { "ReviewNotes", request.ReviewNotes ?? "Your request has been reviewed." }
+                        });
+                }
+
+                // Notify managers about the status change
+                await _notificationService.NotifyRole(
+                    "Managers",
+                    "ReplacementStatusUpdate",
+                    "Replacement Status Update",
+                    $"Replacement request #{request.ReplacementRequestId} is now {request.Status}",
+                    new Dictionary<string, object>
+                    {
+                        { "ReplacementRequestId", request.ReplacementRequestId },
+                        { "EquipmentType", "HotPot" },
+                        { "EquipmentName", GetEquipmentName(request) },
+                        { "Status", request.Status.ToString() },
+                        { "ReviewNotes", request.ReviewNotes },
+                        { "CustomerName", request.Customer?.Name ?? "Unknown Customer" }
+                    });
+
+                return request;
+            },
+            ex =>
+            {
+                if (!(ex is NotFoundException || ex is ValidationException))
+                {
+                    _logger.LogError(ex, "Error reviewing replacement request with ID {RequestId}", requestId);
+                }
+            });
+        }
+
+        public async Task<ReplacementRequest> AssignStaffToReplacementAsync(int requestId, int staffId)
+    {
+        return await _unitOfWork.ExecuteInTransactionAsync(async () =>
+        {
+            var request = await _unitOfWork.Repository<ReplacementRequest>()
+                .FindAsync(r => r.ReplacementRequestId == requestId);
+
+            if (request == null)
+                throw new NotFoundException($"Không tìm thấy yêu cầu {requestId}");
+
+            if (request.Status != ReplacementRequestStatus.Approved)
+                throw new ValidationException("Chỉ có thể phân công nhân viên cho yêu cầu đang chờ xử lý");
+
+            // Verify staff exists (user with staff role)
+            var staff = await _unitOfWork.Repository<User>()
+                .FindAsync(u => u.UserId == staffId && u.RoleId == STAFF_ROLE_ID && !u.IsDelete);
+
+            if (staff == null)
+                throw new NotFoundException($"Không tìm thấy nhân viên với ID {staffId}");
+
+            request.AssignedStaffId = staffId;
+            request.Status = ReplacementRequestStatus.InProgress;
+            request.SetUpdateDate();
+
+            await _unitOfWork.CommitAsync();
+
+            // Load related entities for notification
+            request.AssignedStaff = staff;
+
+            if (request.CustomerId > 0)
+            {
+                request.Customer = await _unitOfWork.Repository<User>()
+                    .AsQueryable()
+                    .Where(u => u.UserId == request.CustomerId && u.RoleId == CUSTOMER_ROLE_ID)
+                    .FirstOrDefaultAsync();
+            }
+
+            if (request.HotPotInventoryId.HasValue)
+            {
+                request.HotPotInventory = await _unitOfWork.Repository<HotPotInventory>()
+                    .AsQueryable()
+                    .Where(h => h.HotPotInventoryId == request.HotPotInventoryId.Value)
+                    .Include(h => h.Hotpot)
+                    .FirstOrDefaultAsync();
+            }
 
             string equipmentName = GetEquipmentName(request);
 
@@ -193,162 +272,83 @@
                 });
 
             return request;
->>>>>>> 28374849
-        }
-
-        public async Task<ReplacementRequest> ReviewReplacementRequestAsync(int requestId, bool isApproved, string reviewNotes)
-        {
-<<<<<<< HEAD
-            return await _unitOfWork.ExecuteInTransactionAsync(async () =>
-=======
+        },
+        ex =>
+        {
+            if (!(ex is NotFoundException || ex is ValidationException))
+            {
+                _logger.LogError(ex, "Error assigning staff to replacement request with ID {RequestId}", requestId);
+            }
+        });
+    }
+         public async Task<ReplacementRequest> MarkReplacementAsCompletedAsync(int requestId, string completionNotes)
+    {
+        return await _unitOfWork.ExecuteInTransactionAsync(async () =>
+        {
             var request = await _unitOfWork.Repository<ReplacementRequest>()
                 .FindAsync(r => r.ReplacementRequestId == requestId);
 
             if (request == null)
-                throw new NotFoundException($"Replacement request with ID {requestId} not found");
+                throw new NotFoundException($"Không tìm thấy yêu cầu {requestId}");
 
             // Only allow completion for requests that are in progress (already verified as faulty)
             if (request.Status != ReplacementRequestStatus.InProgress)
-                throw new ValidationException("Only in-progress requests can be marked as completed. The equipment must first be verified as faulty.");
+                throw new ValidationException("Chỉ có thể đánh dấu hoàn thành cho yêu cầu đang xử lý");
 
             request.Status = ReplacementRequestStatus.Completed;
             request.CompletionDate = DateTime.UtcNow;
-            request.AdditionalNotes = (request.AdditionalNotes ?? "") + "\nCompletion Notes: " + completionNotes;
+            request.AdditionalNotes = (request.AdditionalNotes ?? "") + "\nGhi chú hoàn thành: " + completionNotes;
             request.SetUpdateDate();
 
             // Create a condition log entry for the replacement
             var conditionLog = new DamageDevice
->>>>>>> 28374849
-            {
-                var request = await _unitOfWork.Repository<ReplacementRequest>()
-                    .FindAsync(r => r.ReplacementRequestId == requestId);
-
-                if (request == null)
-                    throw new NotFoundException($"Không tìm thấy yêu cầu thay thế với ID {requestId}");
-
-                if (request.Status != ReplacementRequestStatus.Pending)
-                    throw new ValidationException("Chỉ có thể xem xét các yêu cầu đang chờ xử lý");
-
-                request.Status = isApproved ? ReplacementRequestStatus.Approved : ReplacementRequestStatus.Rejected;
-                request.ReviewDate = DateTime.UtcNow;
-                request.ReviewNotes = reviewNotes;
-                request.SetUpdateDate();
-
-                await _unitOfWork.CommitAsync();
-
-                // Load related entities for notification
-                if (request.CustomerId > 0)
-                {
-                    request.Customer = await _unitOfWork.Repository<User>()
-                        .AsQueryable()
-                        .Where(u => u.UserId == request.CustomerId && u.RoleId == CUSTOMER_ROLE_ID)
-                        .FirstOrDefaultAsync();
-                }
-
-                if (request.HotPotInventoryId.HasValue)
-                {
-                    request.HotPotInventory = await _unitOfWork.Repository<HotPotInventory>()
-                        .AsQueryable()
-                        .Where(h => h.HotPotInventoryId == request.HotPotInventoryId.Value)
-                        .Include(h => h.Hotpot)
-                        .FirstOrDefaultAsync();
-                }
-
-                // Notify customer about the review decision
-                await _notificationService.NotifyCustomerAboutReplacementAsync(request);
-
-                // Notify managers about the status change
-                await _notificationService.NotifyReplacementStatusChangeAsync(request);
-
-                return request;
-            },
-            ex =>
-            {
-                if (!(ex is NotFoundException || ex is ValidationException))
-                {
-                    _logger.LogError(ex, "Error reviewing replacement request with ID {RequestId}", requestId);
-                }
-            });
-        }
-
-        public async Task<ReplacementRequest> AssignStaffToReplacementAsync(int requestId, int staffId)
-        {
-            return await _unitOfWork.ExecuteInTransactionAsync(async () =>
-            {
-                var request = await _unitOfWork.Repository<ReplacementRequest>()
-                    .FindAsync(r => r.ReplacementRequestId == requestId);
-
-                if (request == null)
-                    throw new NotFoundException($"Không tìm thấy yêu cầu {requestId}");
-
-                if (request.Status != ReplacementRequestStatus.Approved)
-                    throw new ValidationException("Chỉ có thể phân công nhân viên cho yêu cầu đang chờ xử lý");
-
-                // Verify staff exists (user with staff role)
-                var staff = await _unitOfWork.Repository<User>()
-                    .FindAsync(u => u.UserId == staffId && u.RoleId == STAFF_ROLE_ID && !u.IsDelete);
-
-                if (staff == null)
-                    throw new NotFoundException($"Không tìm thấy nhân viên với ID {staffId}");
-
-                request.AssignedStaffId = staffId;
-                request.Status = ReplacementRequestStatus.InProgress;
-                request.SetUpdateDate();
-
-                await _unitOfWork.CommitAsync();
-
-                // Load related entities for notification
-                request.AssignedStaff = staff;
-
-                if (request.CustomerId > 0)
-                {
-                    request.Customer = await _unitOfWork.Repository<User>()
-                        .AsQueryable()
-                        .Where(u => u.UserId == request.CustomerId && u.RoleId == CUSTOMER_ROLE_ID)
-                        .FirstOrDefaultAsync();
-                }
-
-                if (request.HotPotInventoryId.HasValue)
-                {
-                    request.HotPotInventory = await _unitOfWork.Repository<HotPotInventory>()
-                        .AsQueryable()
-                        .Where(h => h.HotPotInventoryId == request.HotPotInventoryId.Value)
-                        .Include(h => h.Hotpot)
-                        .FirstOrDefaultAsync();
-                }
-
-                // Notify customer about the assignment
-                await _notificationService.NotifyCustomerAboutReplacementAsync(request);
-
-                // Notify managers about the status change
-                await _notificationService.NotifyReplacementStatusChangeAsync(request);
-
-                return request;
-            },
-            ex =>
-            {
-                if (!(ex is NotFoundException || ex is ValidationException))
-                {
-                    _logger.LogError(ex, "Error assigning staff to replacement request with ID {RequestId}", requestId);
-                }
-            });
-        }
-
-        public async Task<ReplacementRequest> MarkReplacementAsCompletedAsync(int requestId, string completionNotes)
-        {
-            return await _unitOfWork.ExecuteInTransactionAsync(async () =>
-            {
-                var request = await _unitOfWork.Repository<ReplacementRequest>()
-                    .FindAsync(r => r.ReplacementRequestId == requestId);
-
-<<<<<<< HEAD
-                if (request == null)
-                    throw new NotFoundException($"Không tìm thấy yêu cầu {requestId}");
-
-                // Only allow completion for requests that are in progress (already verified as faulty)
-                if (request.Status != ReplacementRequestStatus.InProgress)
-                    throw new ValidationException("Chỉ có thể đánh dấu hoàn thành cho yêu cầu đang xử lý");
-=======
+            {
+                Name = request.HotPotInventory.Hotpot.Name,
+                Description = $"Nồi đã được thay thế. Lí Do: {request.RequestReason}. Notes: {completionNotes}",
+                Status = MaintenanceStatus.Completed,
+                LoggedDate = DateTime.UtcNow,
+                CreatedAt = DateTime.UtcNow
+            };
+
+            // Set the HotPotInventoryId if provided
+            if (request.HotPotInventoryId.HasValue)
+            {
+                conditionLog.HotPotInventoryId = request.HotPotInventoryId.Value;
+            }
+
+            _unitOfWork.Repository<DamageDevice>().Insert(conditionLog);
+            await _unitOfWork.CommitAsync();
+
+            // Update the request with the condition log ID
+            request.DamageDeviceId = conditionLog.DamageDeviceId;
+            await _unitOfWork.CommitAsync();
+
+            // Load related entities for notification
+            if (request.CustomerId > 0)
+            {
+                request.Customer = await _unitOfWork.Repository<User>()
+                    .AsQueryable()
+                    .Where(u => u.UserId == request.CustomerId && u.RoleId == CUSTOMER_ROLE_ID)
+                    .FirstOrDefaultAsync();
+            }
+
+            if (request.AssignedStaffId.HasValue)
+            {
+                request.AssignedStaff = await _unitOfWork.Repository<User>()
+                    .AsQueryable()
+                    .Where(u => u.UserId == request.AssignedStaffId.Value && u.RoleId == STAFF_ROLE_ID)
+                    .FirstOrDefaultAsync();
+            }
+
+            if (request.HotPotInventoryId.HasValue)
+            {
+                request.HotPotInventory = await _unitOfWork.Repository<HotPotInventory>()
+                    .AsQueryable()
+                    .Where(h => h.HotPotInventoryId == request.HotPotInventoryId.Value)
+                    .Include(h => h.Hotpot)
+                    .FirstOrDefaultAsync();
+            }
+
             string equipmentName = GetEquipmentName(request);
 
             // Notify customer about completion
@@ -383,67 +383,83 @@
                     { "StaffName", request.AssignedStaff?.Name ?? "Unknown Staff" },
                     { "CustomerName", request.Customer?.Name ?? "Unknown Customer" }
                 });
->>>>>>> 28374849
-
-                request.Status = ReplacementRequestStatus.Completed;
-                request.CompletionDate = DateTime.UtcNow;
-                request.AdditionalNotes = (request.AdditionalNotes ?? "") + "\nGhi chú hoàn thành: " + completionNotes;
+
+            return request;
+        },
+        ex =>
+        {
+            if (!(ex is NotFoundException || ex is ValidationException))
+            {
+                _logger.LogError(ex, "Error marking replacement as completed for request ID {RequestId}", requestId);
+            }
+        });
+    }
+
+        #endregion
+
+        #region Staff Methods
+
+           public async Task<IEnumerable<ReplacementRequest>> GetAssignedReplacementRequestsAsync(int staffId)
+    {
+        try
+        {
+            // Verify staff exists (user with staff role)
+            var staff = await _unitOfWork.Repository<User>()
+                .FindAsync(u => u.UserId == staffId && u.RoleId == STAFF_ROLE_ID && !u.IsDelete);
+
+            if (staff == null)
+                throw new NotFoundException($"Không tìm thấy nhân viên với ID {staffId}");
+
+            return await _unitOfWork.Repository<ReplacementRequest>()
+                .GetAll(r => r.AssignedStaffId == staffId
+                    && r.CustomerId != null // Only include requests with a customer
+                    && (r.Status == ReplacementRequestStatus.Approved
+                    || r.Status == ReplacementRequestStatus.InProgress))
+                .Include(r => r.Customer)
+                .Include(r => r.ConditionLog)
+                .Include(r => r.HotPotInventory)
+                .ThenInclude(h => h != null ? h.Hotpot : null)
+                .OrderByDescending(r => r.RequestDate)
+                .ToListAsync();
+        }
+        catch (NotFoundException)
+        {
+            throw;
+        }
+        catch (Exception ex)
+        {
+            _logger.LogError(ex, "Error retrieving assigned replacement requests for staff ID {StaffId}", staffId);
+            throw;
+        }
+    }
+
+        public async Task<ReplacementRequest> UpdateReplacementStatusAsync(int requestId, ReplacementRequestStatus status, string notes)
+        {
+            return await _unitOfWork.ExecuteInTransactionAsync(async () =>
+            {
+                var request = await _unitOfWork.Repository<ReplacementRequest>()
+                    .FindAsync(r => r.ReplacementRequestId == requestId);
+
+                if (request == null)
+                    throw new NotFoundException($"Không tìm thấy yêu cầu thay thế với ID {requestId}");
+
+                // Validate status transitions
+                if (status == ReplacementRequestStatus.Completed && request.Status != ReplacementRequestStatus.InProgress)
+                    throw new ValidationException("Chỉ có thể đánh dấu hoàn thành cho yêu cầu đang xử lý");
+
+                if (status == ReplacementRequestStatus.InProgress && request.Status != ReplacementRequestStatus.Approved)
+                    throw new ValidationException("Chỉ có thể đánh dấu đang xử lý cho yêu cầu đã được phê duyệt");
+
+                request.Status = status;
+                request.AdditionalNotes = (request.AdditionalNotes ?? "") + "\n" + notes;
                 request.SetUpdateDate();
 
-                // Create a condition log entry for the replacement
-                var conditionLog = new DamageDevice
-                {
-                    Name = request.HotPotInventory.Hotpot.Name,
-                    Description = $"Nồi đã được thay thế. Lí Do: {request.RequestReason}. Notes: {completionNotes}",
-                    Status = MaintenanceStatus.Completed,
-                    LoggedDate = DateTime.UtcNow,
-                    CreatedAt = DateTime.UtcNow
-                };
-
-                // Set the HotPotInventoryId if provided
-                if (request.HotPotInventoryId.HasValue)
-                {
-                    conditionLog.HotPotInventoryId = request.HotPotInventoryId.Value;
+                if (status == ReplacementRequestStatus.Completed)
+                {
+                    request.CompletionDate = DateTime.UtcNow;
                 }
 
-                _unitOfWork.Repository<DamageDevice>().Insert(conditionLog);
                 await _unitOfWork.CommitAsync();
-
-                // Update the request with the condition log ID
-                request.DamageDeviceId = conditionLog.DamageDeviceId;
-                await _unitOfWork.CommitAsync();
-
-                // Load related entities for notification
-                if (request.CustomerId > 0)
-                {
-                    request.Customer = await _unitOfWork.Repository<User>()
-                        .AsQueryable()
-                        .Where(u => u.UserId == request.CustomerId && u.RoleId == CUSTOMER_ROLE_ID)
-                        .FirstOrDefaultAsync();
-                }
-
-                if (request.AssignedStaffId.HasValue)
-                {
-                    request.AssignedStaff = await _unitOfWork.Repository<User>()
-                        .AsQueryable()
-                        .Where(u => u.UserId == request.AssignedStaffId.Value && u.RoleId == STAFF_ROLE_ID)
-                        .FirstOrDefaultAsync();
-                }
-
-                if (request.HotPotInventoryId.HasValue)
-                {
-                    request.HotPotInventory = await _unitOfWork.Repository<HotPotInventory>()
-                        .AsQueryable()
-                        .Where(h => h.HotPotInventoryId == request.HotPotInventoryId.Value)
-                        .Include(h => h.Hotpot)
-                        .FirstOrDefaultAsync();
-                }
-
-                // Notify customer about completion
-                await _notificationService.NotifyCustomerAboutReplacementAsync(request);
-
-                // Notify managers about the status change
-                await _notificationService.NotifyReplacementStatusChangeAsync(request);
 
                 return request;
             },
@@ -451,181 +467,49 @@
             {
                 if (!(ex is NotFoundException || ex is ValidationException))
                 {
-                    _logger.LogError(ex, "Error marking replacement as completed for request ID {RequestId}", requestId);
-                }
-            });
-        }
-
-        #endregion
-
-        #region Staff Methods
-
-        public async Task<IEnumerable<ReplacementRequest>> GetAssignedReplacementRequestsAsync(int staffId)
-        {
-<<<<<<< HEAD
-            try
-            {
-                // Verify staff exists (user with staff role)
-                var staff = await _unitOfWork.Repository<User>()
-                    .FindAsync(u => u.UserId == staffId && u.RoleId == STAFF_ROLE_ID && !u.IsDelete);
-
-                if (staff == null)
-                    throw new NotFoundException($"Không tìm thấy nhân viên với ID {staffId}");
-
-                return await _unitOfWork.Repository<ReplacementRequest>()
-                    .GetAll(r => r.AssignedStaffId == staffId
-                              && r.CustomerId != null  // Only include requests with a customer
-                              && (r.Status == ReplacementRequestStatus.Approved
-                              || r.Status == ReplacementRequestStatus.InProgress))
-                    .Include(r => r.Customer)
-                    .Include(r => r.ConditionLog)
-                    .Include(r => r.HotPotInventory)
-                        .ThenInclude(h => h != null ? h.Hotpot : null)
-                    .OrderByDescending(r => r.RequestDate)
-                    .ToListAsync();
-            }
-            catch (NotFoundException)
-            {
-                throw;
-            }
-            catch (Exception ex)
-            {
-                _logger.LogError(ex, "Error retrieving assigned replacement requests for staff ID {StaffId}", staffId);
-                throw;
-            }
-=======
-            // Verify staff exists (user with staff role)
-            var staff = await _unitOfWork.Repository<User>()
-                .FindAsync(u => u.UserId == staffId && u.RoleId == STAFF_ROLE_ID && !u.IsDelete);
-
-            if (staff == null)
-                throw new NotFoundException($"Staff with ID {staffId} not found");
-
-            return await _unitOfWork.Repository<ReplacementRequest>()
-                .GetAll(r => r.AssignedStaffId == staffId
-                          && r.CustomerId != null  // Only include requests with a customer
-                          && r.Status == ReplacementRequestStatus.Approved
-                          || r.Status == ReplacementRequestStatus.InProgress)
-                .Include(r => r.Customer)
-                .Include(r => r.ConditionLog)
-                .Include(r => r.HotPotInventory)
-                    .ThenInclude(h => h != null ? h.Hotpot : null)
-                .Include(r => r.Utensil)
-                    .ThenInclude(u => u != null ? u.UtensilType : null)
-                .OrderByDescending(r => r.RequestDate)
-                .ToListAsync();
->>>>>>> 28374849
-        }
-
-        public async Task<ReplacementRequest> UpdateReplacementStatusAsync(int requestId, ReplacementRequestStatus status, string notes)
-        {
-            return await _unitOfWork.ExecuteInTransactionAsync(async () =>
-            {
-                var request = await _unitOfWork.Repository<ReplacementRequest>()
-                    .FindAsync(r => r.ReplacementRequestId == requestId);
-
-                if (request == null)
-                    throw new NotFoundException($"Không tìm thấy yêu cầu thay thế với ID {requestId}");
-
-                // Validate status transitions
-                if (status == ReplacementRequestStatus.Completed && request.Status != ReplacementRequestStatus.InProgress)
-                    throw new ValidationException("Chỉ có thể đánh dấu hoàn thành cho yêu cầu đang xử lý");
-
-                if (status == ReplacementRequestStatus.InProgress && request.Status != ReplacementRequestStatus.Approved)
-                    throw new ValidationException("Chỉ có thể đánh dấu đang xử lý cho yêu cầu đã được phê duyệt");
-
-                request.Status = status;
-                request.AdditionalNotes = (request.AdditionalNotes ?? "") + "\n" + notes;
-                request.SetUpdateDate();
-
-                if (status == ReplacementRequestStatus.Completed)
-                {
-                    request.CompletionDate = DateTime.UtcNow;
-                }
-
-                await _unitOfWork.CommitAsync();
-
-                return request;
-            },
-            ex =>
-            {
-                if (!(ex is NotFoundException || ex is ValidationException))
-                {
                     _logger.LogError(ex, "Error updating replacement status for request ID {RequestId}", requestId);
                 }
             });
         }
 
         public async Task<ReplacementRequest> VerifyEquipmentFaultyAsync(int requestId, bool isFaulty, string verificationNotes, int staffId)
-        {
-            return await _unitOfWork.ExecuteInTransactionAsync(async () =>
-            {
-                var request = await _unitOfWork.Repository<ReplacementRequest>()
-                    .FindAsync(r => r.ReplacementRequestId == requestId);
-
-                if (request == null)
-                    throw new NotFoundException($"Không tìm thấy yêu cầu thay thế với ID {requestId}");
-
-                if (request.Status != ReplacementRequestStatus.Approved)
-                    throw new ValidationException("Chỉ có thể xác minh yêu cầu đã được phê duyệt");
-
-                if (request.AssignedStaffId != staffId)
-                    throw new ValidationException("Chỉ nhân viên được phân công mới có thể xác minh yêu cầu này");
-
-                // Update the request based on verification
-                if (isFaulty)
-                {
-                    // If faulty, mark as in progress (ready for physical replacement)
-                    request.Status = ReplacementRequestStatus.InProgress;
-                    request.AdditionalNotes = (request.AdditionalNotes ?? "") +
-                        $"\n\nXác minh ({DateTime.UtcNow:dd/MM/yyyy HH:mm}): Thiết bị lỗi. {verificationNotes}";
-                }
-                else
-                {
-                    // If not faulty, mark as rejected
-                    request.Status = ReplacementRequestStatus.Rejected;
-                    request.AdditionalNotes = (request.AdditionalNotes ?? "") +
-                        $"\n\nXác minh ({DateTime.UtcNow:dd/MM/yyyy HH:mm}): Thiết bị không lỗi. {verificationNotes}";
-                }
-
-                request.SetUpdateDate();
-                await _unitOfWork.CommitAsync();
-
-                // Load related entities for notification
-                if (request.CustomerId > 0)
-                {
-                    request.Customer = await _unitOfWork.Repository<User>()
-                        .AsQueryable()
-                        .Where(u => u.UserId == request.CustomerId && u.RoleId == CUSTOMER_ROLE_ID)
-                        .FirstOrDefaultAsync();
-                }
-
-                if (request.HotPotInventoryId.HasValue)
-                {
-                    request.HotPotInventory = await _unitOfWork.Repository<HotPotInventory>()
-                        .AsQueryable()
-                        .Where(h => h.HotPotInventoryId == request.HotPotInventoryId.Value)
-                        .Include(h => h.Hotpot)
-                        .FirstOrDefaultAsync();
-                }
-
-                // Notify customer about verification
-                await _notificationService.NotifyCustomerAboutReplacementAsync(request);
-
-                // Notify managers about the status change
-                await _notificationService.NotifyReplacementStatusChangeAsync(request);
-
-                return request;
-            },
-            ex =>
-            {
-<<<<<<< HEAD
-                if (!(ex is NotFoundException || ex is ValidationException))
-                {
-                    _logger.LogError(ex, "Error verifying equipment for request ID {RequestId}", requestId);
-                }
-            });
-=======
+    {
+        return await _unitOfWork.ExecuteInTransactionAsync(async () =>
+        {
+            var request = await _unitOfWork.Repository<ReplacementRequest>()
+                .FindAsync(r => r.ReplacementRequestId == requestId);
+
+            if (request == null)
+                throw new NotFoundException($"Không tìm thấy yêu cầu thay thế với ID {requestId}");
+
+            if (request.Status != ReplacementRequestStatus.Approved)
+                throw new ValidationException("Chỉ có thể xác minh yêu cầu đã được phê duyệt");
+
+            if (request.AssignedStaffId != staffId)
+                throw new ValidationException("Chỉ nhân viên được phân công mới có thể xác minh yêu cầu này");
+
+            // Update the request based on verification
+            if (isFaulty)
+            {
+                // If faulty, mark as in progress (ready for physical replacement)
+                request.Status = ReplacementRequestStatus.InProgress;
+                request.AdditionalNotes = (request.AdditionalNotes ?? "") +
+                    $"\n\nXác minh ({DateTime.UtcNow:dd/MM/yyyy HH:mm}): Thiết bị lỗi. {verificationNotes}";
+            }
+            else
+            {
+                // If not faulty, mark as rejected
+                request.Status = ReplacementRequestStatus.Rejected;
+                request.AdditionalNotes = (request.AdditionalNotes ?? "") +
+                    $"\n\nXác minh ({DateTime.UtcNow:dd/MM/yyyy HH:mm}): Thiết bị không lỗi. {verificationNotes}";
+            }
+
+            request.SetUpdateDate();
+            await _unitOfWork.CommitAsync();
+
+            // Load related entities for notification
+            if (request.CustomerId > 0)
+            {
                 request.Customer = await _unitOfWork.Repository<User>()
                     .AsQueryable()
                     .Where(u => u.UserId == request.CustomerId && u.RoleId == CUSTOMER_ROLE_ID)
@@ -638,15 +522,6 @@
                     .AsQueryable()
                     .Where(h => h.HotPotInventoryId == request.HotPotInventoryId.Value)
                     .Include(h => h.Hotpot)
-                    .FirstOrDefaultAsync();
-            }
-
-            if (request.UtensilId.HasValue)
-            {
-                request.Utensil = await _unitOfWork.Repository<Utensil>()
-                    .AsQueryable()
-                    .Where(u => u.UtensilId == request.UtensilId.Value)
-                    .Include(u => u.UtensilType)
                     .FirstOrDefaultAsync();
             }
 
@@ -691,113 +566,100 @@
                 });
 
             return request;
->>>>>>> 28374849
-        }
+        },
+        ex =>
+        {
+            if (!(ex is NotFoundException || ex is ValidationException))
+            {
+                _logger.LogError(ex, "Error verifying equipment for request ID {RequestId}", requestId);
+            }
+        });
+    }
 
 
         #endregion
 
         #region Customer Methods
 
-        public async Task<ReplacementRequest> CreateReplacementRequestAsync(ReplacementRequest request)
-        {
-            return await _unitOfWork.ExecuteInTransactionAsync(async () =>
-            {
-                // Validate the request
-                if (!request.HotPotInventoryId.HasValue)
-                    throw new ValidationException("Cần phải có ID nồi lẩu");
-
-                // Verify HotPotInventory exists
-                var hotpotInventory = await _unitOfWork.Repository<HotPotInventory>()
-                    .FindAsync(h => h.HotPotInventoryId == request.HotPotInventoryId.Value && !h.IsDelete);
-
-                if (hotpotInventory == null)
-                    throw new ValidationException($"Không tìm thấy nồi lẩu với ID {request.HotPotInventoryId.Value}");
-
-                // Verify customer exists (user with customer role)
-                var customer = await _unitOfWork.Repository<User>()
-                    .FindAsync(u => u.UserId == request.CustomerId && u.RoleId == CUSTOMER_ROLE_ID && !u.IsDelete);
-
-                if (customer == null)
-                    throw new NotFoundException($"Không tìm thấy khách hàng với ID {request.CustomerId}");
-
-                // Check for existing active requests for this hotpot
-                var existingRequest = await _unitOfWork.Repository<ReplacementRequest>()
-                    .FindAsync(r => r.HotPotInventoryId == request.HotPotInventoryId &&
-                                   !r.IsDelete &&
-                                   (r.Status == ReplacementRequestStatus.Pending ||
-                                    r.Status == ReplacementRequestStatus.Approved ||
-                                    r.Status == ReplacementRequestStatus.InProgress));
-
-                if (existingRequest != null)
-                    throw new ValidationException("Đã có yêu cầu thay thế đang xử lý cho nồi lẩu này");
-
-                // Check for soft-deleted requests that can be reactivated
-                var softDeletedRequest = await _unitOfWork.Repository<ReplacementRequest>()
-                    .FindAsync(r => r.HotPotInventoryId == request.HotPotInventoryId &&
-                                   r.CustomerId == request.CustomerId &&
-                                   r.IsDelete);
-
-                if (softDeletedRequest != null)
-                {
-                    // Reactivate and update the soft-deleted request
-                    softDeletedRequest.IsDelete = false;
-                    softDeletedRequest.RequestDate = DateTime.UtcNow;
-                    softDeletedRequest.Status = ReplacementRequestStatus.Pending;
-                    softDeletedRequest.AssignedStaffId = null;
-                    softDeletedRequest.CompletionDate = null;
-                    softDeletedRequest.RequestReason = request.RequestReason;
-                    softDeletedRequest.AdditionalNotes = request.AdditionalNotes;
-                    softDeletedRequest.DamageDeviceId = request.DamageDeviceId;
-                    softDeletedRequest.SetUpdateDate();
-
-                    await _unitOfWork.CommitAsync();
-
-                    // Load related entities for notification
-                    softDeletedRequest.Customer = customer;
-                    softDeletedRequest.HotPotInventory = hotpotInventory;
-
-                    // Notify managers about the new request
-                    await _notificationService.NotifyNewReplacementRequestAsync(softDeletedRequest);
-
-                    return softDeletedRequest;
-                }
-
-                // Set default values
-                request.Status = ReplacementRequestStatus.Pending;
-                request.RequestDate = DateTime.UtcNow;
-                request.CreatedAt = DateTime.UtcNow;
-
-                _unitOfWork.Repository<ReplacementRequest>().Insert(request);
+ public async Task<ReplacementRequest> CreateReplacementRequestAsync(ReplacementRequest request)
+    {
+        return await _unitOfWork.ExecuteInTransactionAsync(async () =>
+        {
+            // Validate the request
+            if (!request.HotPotInventoryId.HasValue)
+                throw new ValidationException("Cần phải có ID nồi lẩu");
+
+            // Verify HotPotInventory exists
+            var hotpotInventory = await _unitOfWork.Repository<HotPotInventory>()
+                .FindAsync(h => h.HotPotInventoryId == request.HotPotInventoryId.Value && !h.IsDelete);
+
+            if (hotpotInventory == null)
+                throw new ValidationException($"Không tìm thấy nồi lẩu với ID {request.HotPotInventoryId.Value}");
+
+            // Verify customer exists (user with customer role)
+            var customer = await _unitOfWork.Repository<User>()
+                .FindAsync(u => u.UserId == request.CustomerId && u.RoleId == CUSTOMER_ROLE_ID && !u.IsDelete);
+
+            if (customer == null)
+                throw new NotFoundException($"Không tìm thấy khách hàng với ID {request.CustomerId}");
+
+            // Check for existing active requests for this hotpot
+            var existingRequest = await _unitOfWork.Repository<ReplacementRequest>()
+                .FindAsync(r => r.HotPotInventoryId == request.HotPotInventoryId &&
+                    !r.IsDelete &&
+                    (r.Status == ReplacementRequestStatus.Pending ||
+                     r.Status == ReplacementRequestStatus.Approved ||
+                     r.Status == ReplacementRequestStatus.InProgress));
+
+            if (existingRequest != null)
+                throw new ValidationException("Đã có yêu cầu thay thế đang xử lý cho nồi lẩu này");
+
+            // Check for soft-deleted requests that can be reactivated
+            var softDeletedRequest = await _unitOfWork.Repository<ReplacementRequest>()
+                .FindAsync(r => r.HotPotInventoryId == request.HotPotInventoryId &&
+                    r.CustomerId == request.CustomerId &&
+                    r.IsDelete);
+
+            if (softDeletedRequest != null)
+            {
+                // Reactivate and update the soft-deleted request
+                softDeletedRequest.IsDelete = false;
+                softDeletedRequest.RequestDate = DateTime.UtcNow;
+                softDeletedRequest.Status = ReplacementRequestStatus.Pending;
+                softDeletedRequest.AssignedStaffId = null;
+                softDeletedRequest.CompletionDate = null;
+                softDeletedRequest.RequestReason = request.RequestReason;
+                softDeletedRequest.AdditionalNotes = request.AdditionalNotes;
+                softDeletedRequest.DamageDeviceId = request.DamageDeviceId;
+                softDeletedRequest.SetUpdateDate();
+
                 await _unitOfWork.CommitAsync();
 
                 // Load related entities for notification
-                request.Customer = customer;
-                request.HotPotInventory = hotpotInventory;
+                softDeletedRequest.Customer = customer;
+                softDeletedRequest.HotPotInventory = hotpotInventory;
 
                 // Notify managers about the new request
-                await _notificationService.NotifyNewReplacementRequestAsync(request);
-
-                return request;
-            },
-            ex =>
-            {
-<<<<<<< HEAD
-                if (!(ex is NotFoundException || ex is ValidationException))
-                {
-                    _logger.LogError(ex, "Lỗi khi tạo yêu cầu thay thế");
-                }
-            });
-=======
-                request.Utensil = await _unitOfWork.Repository<Utensil>()
-                    .AsQueryable()
-                    .Where(u => u.UtensilId == request.UtensilId.Value)
-                    .Include(u => u.UtensilType)
-                    .FirstOrDefaultAsync();
-            }
-
+                await _notificationService.NotifyNewReplacementRequestAsync(softDeletedRequest);
+
+                return softDeletedRequest;
+            }
+
+            // Set default values
+            request.Status = ReplacementRequestStatus.Pending;
+            request.RequestDate = DateTime.UtcNow;
+            request.CreatedAt = DateTime.UtcNow;
+
+            _unitOfWork.Repository<ReplacementRequest>().Insert(request);
+            await _unitOfWork.CommitAsync();
+
+            // Load related entities for notification
+            request.Customer = customer;
+            request.HotPotInventory = hotpotInventory;
+
+            // Notify managers about the new request
             string equipmentName = GetEquipmentName(request);
-
+            
             // Notify managers about the new request
             await _notificationService.NotifyRole(
                 "Managers",
@@ -807,7 +669,7 @@
                 new Dictionary<string, object>
                 {
                     { "ReplacementRequestId", request.ReplacementRequestId },
-                    { "EquipmentType", request.EquipmentType.ToString() },
+                    { "EquipmentType", "HotPot" },
                     { "EquipmentName", equipmentName },
                     { "RequestReason", request.RequestReason },
                     { "CustomerName", customer.Name },
@@ -816,8 +678,15 @@
                 });
 
             return request;
->>>>>>> 28374849
-        }
+        },
+        ex =>
+        {
+            if (!(ex is NotFoundException || ex is ValidationException))
+            {
+                _logger.LogError(ex, "Lỗi khi tạo yêu cầu thay thế");
+            }
+        });
+    }
 
 
         public async Task<IEnumerable<ReplacementRequest>> GetCustomerReplacementRequestsAsync(int customerId)
@@ -851,43 +720,32 @@
             }
         }
 
-        public async Task<ReplacementRequest> CancelReplacementRequestAsync(int requestId, int customerId)
-        {
-            return await _unitOfWork.ExecuteInTransactionAsync(async () =>
-            {
-                // Verify customer exists (user with customer role)
-                var customer = await _unitOfWork.Repository<User>()
-                    .FindAsync(u => u.UserId == customerId && u.RoleId == CUSTOMER_ROLE_ID && !u.IsDelete);
-
-                if (customer == null)
-                    throw new NotFoundException($"Không tìm thấy khách hàng với ID {customerId}");
-
-                var request = await _unitOfWork.Repository<ReplacementRequest>()
-                    .FindAsync(r => r.ReplacementRequestId == requestId && r.CustomerId == customerId);
-
-                if (request == null)
-                    throw new NotFoundException($"Không tìm thấy yêu cầu thay thế với ID {requestId} cho khách hàng {customerId}");
-
-                if (request.Status != ReplacementRequestStatus.Pending)
-                    throw new ValidationException("Chỉ có thể hủy yêu cầu đang chờ xử lý");
-
-                request.Status = ReplacementRequestStatus.Cancelled;
-                request.SetUpdateDate();
-                request.AdditionalNotes = (request.AdditionalNotes ?? "") + "\nKhách hàng đã hủy yêu cầu.";
-
-                await _unitOfWork.CommitAsync();
-
-<<<<<<< HEAD
-                return request;
-            },
-            ex =>
-            {
-                if (!(ex is NotFoundException || ex is ValidationException))
-                {
-                    _logger.LogError(ex, "Error cancelling replacement request ID {RequestId} for customer ID {CustomerId}", requestId, customerId);
-                }
-            });
-=======
+  public async Task<ReplacementRequest> CancelReplacementRequestAsync(int requestId, int customerId)
+    {
+        return await _unitOfWork.ExecuteInTransactionAsync(async () =>
+        {
+            // Verify customer exists (user with customer role)
+            var customer = await _unitOfWork.Repository<User>()
+                .FindAsync(u => u.UserId == customerId && u.RoleId == CUSTOMER_ROLE_ID && !u.IsDelete);
+
+            if (customer == null)
+                throw new NotFoundException($"Không tìm thấy khách hàng với ID {customerId}");
+
+            var request = await _unitOfWork.Repository<ReplacementRequest>()
+                .FindAsync(r => r.ReplacementRequestId == requestId && r.CustomerId == customerId);
+
+if (request == null)
+                throw new NotFoundException($"Không tìm thấy yêu cầu thay thế với ID {requestId} cho khách hàng {customerId}");
+
+            if (request.Status != ReplacementRequestStatus.Pending)
+                throw new ValidationException("Chỉ có thể hủy yêu cầu đang chờ xử lý");
+
+            request.Status = ReplacementRequestStatus.Cancelled;
+            request.SetUpdateDate();
+            request.AdditionalNotes = (request.AdditionalNotes ?? "") + "\nKhách hàng đã hủy yêu cầu.";
+
+            await _unitOfWork.CommitAsync();
+
             // Load related entities for notification
             if (request.HotPotInventoryId.HasValue)
             {
@@ -895,15 +753,6 @@
                     .AsQueryable()
                     .Where(h => h.HotPotInventoryId == request.HotPotInventoryId.Value)
                     .Include(h => h.Hotpot)
-                    .FirstOrDefaultAsync();
-            }
-
-            if (request.UtensilId.HasValue)
-            {
-                request.Utensil = await _unitOfWork.Repository<Utensil>()
-                    .AsQueryable()
-                    .Where(u => u.UtensilId == request.UtensilId.Value)
-                    .Include(u => u.UtensilType)
                     .FirstOrDefaultAsync();
             }
 
@@ -925,8 +774,15 @@
                 });
 
             return request;
->>>>>>> 28374849
-        }
+        },
+        ex =>
+        {
+            if (!(ex is NotFoundException || ex is ValidationException))
+            {
+                _logger.LogError(ex, "Error cancelling replacement request ID {RequestId} for customer ID {CustomerId}", requestId, customerId);
+            }
+        });
+    }
         #endregion
 
         #region Helper Methods
