--- conflicted
+++ resolved
@@ -632,7 +632,6 @@
             return rentTotal + lateFees + damageFees + sellTotal;
         }
 
-<<<<<<< HEAD
         public async Task<PagedResult<RentOrderDetailResponse>> GetUnassignedPickupsAsync(int pageNumber = 1, int pageSize = 10)
         {
             var today = DateTime.Today;
@@ -692,8 +691,6 @@
                 PageSize = pageSize
             };
         }
-=======
->>>>>>> 14d84720
 
     }
 }