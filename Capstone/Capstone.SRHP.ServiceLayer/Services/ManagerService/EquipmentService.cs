﻿using System;
using System.Collections.Generic;
using System.Linq;
using System.Text;
using System.Threading.Tasks;
using Capstone.HPTY.ModelLayer.Entities;
using Capstone.HPTY.ModelLayer.Enum;
using Capstone.HPTY.RepositoryLayer.UnitOfWork;
using Capstone.HPTY.ServiceLayer.Interfaces.ManagerService;
using Microsoft.EntityFrameworkCore;

namespace Capstone.HPTY.ServiceLayer.Services.ManagerService
{
   public class EquipmentService : IEquipmentService
    {
        private readonly IUnitOfWork _unitOfWork;
        private const int CUSTOMER_ROLE_ID = 4; // Customer role ID
        private const int STAFF_ROLE_ID = 3;    // Staff role ID
        public EquipmentService(IUnitOfWork unitOfWork)
        {
            _unitOfWork = unitOfWork;
        }

        public async Task<DamageDevice> LogEquipmentFailureAsync(DamageDevice damageDevice)
        {
            // Validate foreign keys before attempting to save
            if (damageDevice.HotPotInventoryId.HasValue)
            {
                var hotPotExists = await _unitOfWork.Repository<HotPotInventory>()
                    .AsQueryable()
                    .AnyAsync(h => h.HotPotInventoryId == damageDevice.HotPotInventoryId.Value);

                if (!hotPotExists)
                {
                    throw new InvalidOperationException($"Hot Pot with ID {damageDevice.HotPotInventoryId.Value} does not exist.");
                }
            }

            if (damageDevice.UtensilId.HasValue)
            {
                var utensilExists = await _unitOfWork.Repository<Utensil>()
                    .AsQueryable()
                    .AnyAsync(u => u.UtensilId == damageDevice.UtensilId.Value);

                if (!utensilExists)
                {
                    throw new InvalidOperationException($"Utensil with ID {damageDevice.UtensilId.Value} does not exist.");
                }
            }

            // Ensure at least one equipment type is specified
            if (!damageDevice.HotPotInventoryId.HasValue && !damageDevice.UtensilId.HasValue)
            {
                throw new InvalidOperationException("Either HotPotInventoryId or UtensilId must be specified.");
            }

            // Set default values
            damageDevice.LoggedDate = DateTime.UtcNow;
            damageDevice.Status = MaintenanceStatus.Pending;

<<<<<<< HEAD
=======
            // If ScheduleType isn't set, default to Emergency for failures
            if (damageDevice.ScheduleType == 0)
            {
                damageDevice.ScheduleType = MaintenanceScheduleType.Emergency;
            }
>>>>>>> 08a9d44a

            _unitOfWork.Repository<DamageDevice>().Insert(damageDevice);
            await _unitOfWork.CommitAsync();

            return damageDevice;
        }

        public async Task<DamageDevice> UpdateResolutionTimelineAsync(int damageDeviceId, MaintenanceStatus status, DateTime estimatedResolutionTime, string message)
        {
            var conditionLog = await _unitOfWork.Repository<DamageDevice>()
<<<<<<< HEAD
                .FindAsync(c => c.DamageDeviceId == conditionLogId);
=======
                .FindAsync(c => c.DamageDeviceId == damageDeviceId);
>>>>>>> 08a9d44a

            if (conditionLog == null)
                throw new KeyNotFoundException($"Condition log with ID {damageDeviceId} not found");

            conditionLog.Status = status;
            conditionLog.Description = message;
            conditionLog.UpdatedAt = DateTime.UtcNow;

            await _unitOfWork.CommitAsync();

            return conditionLog;
        }

        public async Task<DamageDevice> GetConditionLogByIdAsync(int damageDeviceId)
        {
            return await _unitOfWork.Repository<DamageDevice>()
<<<<<<< HEAD
                .AsQueryable(c => c.DamageDeviceId == conditionLogId)
=======
                .AsQueryable(c => c.DamageDeviceId == damageDeviceId)
>>>>>>> 08a9d44a
                .Include(c => c.HotPotInventory)
                .Include(c => c.Utensil)
                .FirstOrDefaultAsync();
        }

        public async Task<IEnumerable<DamageDevice>> GetActiveConditionLogsAsync()
        {
            return await _unitOfWork.Repository<DamageDevice>()
                .GetAll(c => c.Status != MaintenanceStatus.Completed)
                .Include(c => c.HotPotInventory)
                .Include(c => c.Utensil)
                .OrderByDescending(c => c.LoggedDate)
                .ToListAsync();
        }

        public async Task<IEnumerable<DamageDevice>> GetConditionLogsByStatusAsync(MaintenanceStatus status)
        {
            return await _unitOfWork.Repository<DamageDevice>()
                .GetAll(c => c.Status == status)
                .Include(c => c.HotPotInventory)
                .Include(c => c.Utensil)
                .OrderByDescending(c => c.LoggedDate)
                .ToListAsync();
        }

        public async Task<IEnumerable<int>> GetAffectedCustomerIdsAsync(int damageDeviceId)
        {
            var damageDevice = await GetConditionLogByIdAsync(damageDeviceId);
            if (damageDevice == null)
                return new List<int>();

            var affectedCustomerIds = new HashSet<int>();

            // Check for customers who have submitted replacement requests for this condition log
            if (damageDevice.ReplacementRequests != null && damageDevice.ReplacementRequests.Any())
            {
                foreach (var request in damageDevice.ReplacementRequests)
                {
                    if (request.CustomerId > 0)
                        affectedCustomerIds.Add(request.CustomerId);
                }
            }

            // Check for customers with active orders using the affected equipment
            if (damageDevice.HotPotInventoryId.HasValue)
            {
                // Get customers who have orders with this hot pot inventory in sell order details
                var hotPotSellCustomers = await _unitOfWork.Repository<RentOrderDetail>()
                    .AsQueryable()
                    .Where(od => od.HotpotInventoryId == damageDevice.HotPotInventoryId)
                    .Include(od => od.RentOrder)
                        .ThenInclude(o => o.Order)
                        .ThenInclude(o => o.User)
                    .Where(od => od.RentOrder.Order.User.RoleId == CUSTOMER_ROLE_ID)
                    .Select(od => od.RentOrder.Order.UserId)
                    .Distinct()
                    .ToListAsync();

                foreach (var customerId in hotPotSellCustomers)
                {
                    affectedCustomerIds.Add(customerId);
                }

                // Get customers who have orders with this hot pot inventory in rent order details
                var hotPotRentCustomers = await _unitOfWork.Repository<RentOrderDetail>()
                    .AsQueryable()
                    .Where(rd => rd.HotpotInventoryId == damageDevice.HotPotInventoryId)
                    .Include(rd => rd.RentOrder)
                        .ThenInclude(r=> r.Order)                     
                        .ThenInclude(o => o.User)
                    .Where(rd => rd.RentOrder.Order.User.RoleId == CUSTOMER_ROLE_ID)
                    .Select(rd => rd.RentOrder.Order.UserId)
                    .Distinct()
                    .ToListAsync();

                foreach (var customerId in hotPotRentCustomers)
                {
                    affectedCustomerIds.Add(customerId);
                }
            }

            if (damageDevice.UtensilId.HasValue)
            {
                // Get customers who have orders with this utensil in sell order details
                var utensilSellCustomers = await _unitOfWork.Repository<RentOrderDetail>()
                    .AsQueryable()
                    .Where(od => od.UtensilId == damageDevice.UtensilId)
                    .Include(od => od.RentOrder)
                        .ThenInclude(od => od.Order)
                        .ThenInclude(o => o.User)
                    .Where(od => od.RentOrder.Order.User.RoleId == CUSTOMER_ROLE_ID)
                    .Select(od => od.RentOrder.Order.UserId)
                    .Distinct()
                    .ToListAsync();

                foreach (var customerId in utensilSellCustomers)
                {
                    affectedCustomerIds.Add(customerId);
                }

                // Get customers who have orders with this utensil in rent order details
                var utensilRentCustomers = await _unitOfWork.Repository<RentOrderDetail>()
                    .AsQueryable()
                    .Where(rd => rd.UtensilId == damageDevice.UtensilId)
                    .Include(rd => rd.RentOrder)
                        .ThenInclude(rd => rd.Order)
                        .ThenInclude(o => o.User)
                    .Where(rd => rd.RentOrder.Order.User.RoleId == CUSTOMER_ROLE_ID)
                    .Select(rd => rd.RentOrder.Order.UserId)
                    .Distinct()
                    .ToListAsync();

                foreach (var customerId in utensilRentCustomers)
                {
                    affectedCustomerIds.Add(customerId);
                }
            }

            return affectedCustomerIds;
        }

        public async Task<bool> AssignStaffToResolutionAsync(int conditionLogId, int staffId)
        {
            try
            {
                // First check if the staff exists (user with staff role)
                var staff = await _unitOfWork.Repository<User>()
                    .FindAsync(u => u.UserId == staffId && u.RoleId == STAFF_ROLE_ID && !u.IsDelete);

                if (staff == null)
                    return false;

                // Then get the condition log with its replacement requests
                var conditionLog = await _unitOfWork.Repository<DamageDevice>()
                    .AsQueryable()
                    .Where(c => c.DamageDeviceId == conditionLogId)
                    .Include(c => c.ReplacementRequests)
                    .FirstOrDefaultAsync();

                if (conditionLog == null)
                    return false;

                // Update the condition log status
                conditionLog.Status = MaintenanceStatus.InProgress;
                conditionLog.SetUpdateDate();

                // Create a replacement request if none exists to track the staff assignment
                if (conditionLog.ReplacementRequests == null || !conditionLog.ReplacementRequests.Any())
                {
                    var replacementRequest = new ReplacementRequest
                    {
                        RequestReason = $"Maintenance for condition log #{conditionLogId}",
                        Status = ReplacementRequestStatus.InProgress,
                        RequestDate = DateTime.UtcNow,
                        DamageDeviceId = conditionLogId,
                        AssignedStaffId = staffId,
                        EquipmentType = conditionLog.HotPotInventoryId.HasValue ?
                            EquipmentType.HotPot : EquipmentType.Utensil,
                        HotPotInventoryId = conditionLog.HotPotInventoryId,
                        UtensilId = conditionLog.UtensilId,
                        CreatedAt = DateTime.UtcNow
                    };

                    await _unitOfWork.Repository<ReplacementRequest>().InsertAsync(replacementRequest);
                }
                else
                {
                    // Update existing replacement requests to assign the staff
                    foreach (var request in conditionLog.ReplacementRequests)
                    {
                        request.AssignedStaffId = staffId;
                        request.Status = ReplacementRequestStatus.InProgress;
                        request.ReviewDate = DateTime.UtcNow;
                        request.ReviewNotes = $"Assigned to staff #{staffId} for resolution";
                        request.SetUpdateDate();
                    }
                }

                await _unitOfWork.CommitAsync();
                return true;
            }
            catch (Exception ex)
            {
                return false;
            }
        }

        public async Task<bool> MarkAsResolvedAsync(int conditionLogId, string resolutionNotes)
        {
            var conditionLog = await _unitOfWork.Repository<DamageDevice>()
                .FindAsync(c => c.DamageDeviceId == conditionLogId);

            if (conditionLog == null)
                return false;

            conditionLog.Status = MaintenanceStatus.Completed;
            conditionLog.Description = resolutionNotes;
            conditionLog.UpdatedAt = DateTime.UtcNow;

            await _unitOfWork.CommitAsync();

            return true;
        }
    }
}<|MERGE_RESOLUTION|>--- conflicted
+++ resolved
@@ -58,14 +58,6 @@
             damageDevice.LoggedDate = DateTime.UtcNow;
             damageDevice.Status = MaintenanceStatus.Pending;
 
-<<<<<<< HEAD
-=======
-            // If ScheduleType isn't set, default to Emergency for failures
-            if (damageDevice.ScheduleType == 0)
-            {
-                damageDevice.ScheduleType = MaintenanceScheduleType.Emergency;
-            }
->>>>>>> 08a9d44a
 
             _unitOfWork.Repository<DamageDevice>().Insert(damageDevice);
             await _unitOfWork.CommitAsync();
@@ -76,11 +68,7 @@
         public async Task<DamageDevice> UpdateResolutionTimelineAsync(int damageDeviceId, MaintenanceStatus status, DateTime estimatedResolutionTime, string message)
         {
             var conditionLog = await _unitOfWork.Repository<DamageDevice>()
-<<<<<<< HEAD
-                .FindAsync(c => c.DamageDeviceId == conditionLogId);
-=======
                 .FindAsync(c => c.DamageDeviceId == damageDeviceId);
->>>>>>> 08a9d44a
 
             if (conditionLog == null)
                 throw new KeyNotFoundException($"Condition log with ID {damageDeviceId} not found");
@@ -97,11 +85,7 @@
         public async Task<DamageDevice> GetConditionLogByIdAsync(int damageDeviceId)
         {
             return await _unitOfWork.Repository<DamageDevice>()
-<<<<<<< HEAD
-                .AsQueryable(c => c.DamageDeviceId == conditionLogId)
-=======
                 .AsQueryable(c => c.DamageDeviceId == damageDeviceId)
->>>>>>> 08a9d44a
                 .Include(c => c.HotPotInventory)
                 .Include(c => c.Utensil)
                 .FirstOrDefaultAsync();
