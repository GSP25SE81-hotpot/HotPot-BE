--- conflicted
+++ resolved
@@ -23,15 +23,12 @@
         /// Updates delivery notes for a shipping order     
         Task<ShippingListDto> UpdateDeliveryNotesAsync(int shippingOrderId, string notes);
 
-<<<<<<< HEAD
-=======
         /// Saves proof of delivery for a shipping order
         //Task<ProofOfDeliveryResponse> SaveProofOfDeliveryAsync(int shippingOrderId, ProofOfDeliveryRequest request);
 
         /// Gets proof of delivery for a shipping order
         //Task<ProofOfDeliveryDto> GetProofOfDeliveryAsync(int shippingOrderId);
 
->>>>>>> 28374849
         Task<ShippingListDto> UpdateShippingStatusAsync(int shippingOrderId, string? notes = null);
 
         Task<VehicleInfoDto> GetVehicleInfoAsync(int shippingOrderId);
